--- conflicted
+++ resolved
@@ -942,13 +942,8 @@
 		namedQueryRepository = new NamedQueryRepository(
 				metadata.getNamedQueryDefinitions(),
 				metadata.getNamedNativeQueryDefinitions(),
-<<<<<<< HEAD
 				metadata.getResultSetMappingDefinitions().values(),
-				null
-=======
-				metadata.getResultSetMappingDefinitions(),
 				new HashMap<String, ProcedureCallMemento>(  )
->>>>>>> 899b306f
 		);
 
 		imports = new HashMap<String,String>();
