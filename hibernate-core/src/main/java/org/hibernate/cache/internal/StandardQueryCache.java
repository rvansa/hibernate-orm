--- conflicted
+++ resolved
@@ -68,53 +68,35 @@
 
 	private QueryResultsRegion cacheRegion;
 	private UpdateTimestampsCache updateTimestampsCache;
-
-<<<<<<< HEAD
+	/**
+	 * Constructs a StandardQueryCache instance
+	 *
+	 * @param sessionFactoryImplementor The SessionFactory.
+	 * @param updateTimestampsCache The update-timestamps cache to use.
+	 * @param regionName The base query cache region name
+	 */
 	public StandardQueryCache(SessionFactoryImplementor sessionFactoryImplementor, UpdateTimestampsCache updateTimestampsCache, String regionName) {
-		if ( regionName == null ) {
-			regionName = StandardQueryCache.class.getName();
+		String regionNameToUse = regionName;
+		if ( regionNameToUse == null ) {
+			regionNameToUse = StandardQueryCache.class.getName();
 		}
 		String prefix = sessionFactoryImplementor.getServiceRegistry()
 				.getService( ConfigurationService.class )
 				.getSetting(
 						AvailableSettings.CACHE_REGION_PREFIX, StandardConverters.STRING, null
 				);
-=======
-	/**
-	 * Constructs a StandardQueryCache instance
-	 *
-	 * @param settings The SessionFactory settings.
-	 * @param props Any properties
-	 * @param updateTimestampsCache The update-timestamps cache to use.
-	 * @param regionName The base query cache region name
-	 */
-	public StandardQueryCache(
-			final Settings settings,
-			final Properties props,
-			final UpdateTimestampsCache updateTimestampsCache,
-			final String regionName) {
-		String regionNameToUse = regionName;
-		if ( regionNameToUse == null ) {
-			regionNameToUse = StandardQueryCache.class.getName();
-		}
-		final String prefix = settings.getCacheRegionPrefix();
->>>>>>> f40f814b
+
 		if ( prefix != null ) {
 			regionNameToUse = prefix + '.' + regionNameToUse;
 		}
 		LOG.startingQueryCache( regionNameToUse );
 
-<<<<<<< HEAD
 		this.cacheRegion = sessionFactoryImplementor.getServiceRegistry()
 				.getService( RegionFactory.class )
-				.buildQueryResultsRegion( regionName, sessionFactoryImplementor.getProperties() );
+				.buildQueryResultsRegion( regionNameToUse, sessionFactoryImplementor.getProperties() );
 		this.updateTimestampsCache = updateTimestampsCache;
 	}
 
-=======
-		this.cacheRegion = settings.getRegionFactory().buildQueryResultsRegion( regionNameToUse, props );
-		this.updateTimestampsCache = updateTimestampsCache;
-	}
 
 	@Override
 	public QueryResultsRegion getRegion() {
@@ -132,16 +114,12 @@
 	}
 
 	@Override
->>>>>>> f40f814b
 	public void clear() throws CacheException {
 		cacheRegion.evictAll();
 	}
 
-<<<<<<< HEAD
-=======
 	@Override
 	@SuppressWarnings({ "unchecked" })
->>>>>>> f40f814b
 	public boolean put(
 			final QueryKey key,
 			final Type[] returnTypes,
