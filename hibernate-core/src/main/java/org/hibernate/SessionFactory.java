/*
 * Hibernate, Relational Persistence for Idiomatic Java
 *
 * Copyright (c) 2008-2011, Red Hat Inc. or third-party contributors as
 * indicated by the @author tags or express copyright attribution
 * statements applied by the authors.  All third-party contributions are
 * distributed under license by Red Hat Inc.
 *
 * This copyrighted material is made available to anyone wishing to use, modify,
 * copy, or redistribute it subject to the terms and conditions of the GNU
 * Lesser General Public License, as published by the Free Software Foundation.
 *
 * This program is distributed in the hope that it will be useful,
 * but WITHOUT ANY WARRANTY; without even the implied warranty of MERCHANTABILITY
 * or FITNESS FOR A PARTICULAR PURPOSE.  See the GNU Lesser General Public License
 * for more details.
 *
 * You should have received a copy of the GNU Lesser General Public License
 * along with this distribution; if not, write to:
 * Free Software Foundation, Inc.
 * 51 Franklin Street, Fifth Floor
 * Boston, MA  02110-1301  USA
 */
package org.hibernate;

import java.io.Serializable;
import java.sql.Connection;
import java.util.Map;
import java.util.Set;
import javax.naming.Referenceable;

import org.hibernate.boot.registry.StandardServiceRegistry;
import org.hibernate.context.spi.CurrentTenantIdentifierResolver;
import org.hibernate.engine.spi.FilterDefinition;
import org.hibernate.metadata.ClassMetadata;
import org.hibernate.metadata.CollectionMetadata;
import org.hibernate.proxy.EntityNotFoundDelegate;
import org.hibernate.stat.Statistics;

/**
 * The main contract here is the creation of {@link Session} instances.  Usually
 * an application has a single {@link SessionFactory} instance and threads
 * servicing client requests obtain {@link Session} instances from this factory.
 * <p/>
 * The internal state of a {@link SessionFactory} is immutable.  Once it is created
 * this internal state is set.  This internal state includes all of the metadata
 * about Object/Relational Mapping.
 * <p/>
 * Implementors <strong>must</strong> be threadsafe.
 *
 * @see org.hibernate.cfg.Configuration
 *
 * @author Gavin King
 * @author Steve Ebersole
 */
public interface SessionFactory extends Referenceable, Serializable {
	/**
	 * Aggregator of special options used to build the SessionFactory.
	 */
	public interface SessionFactoryOptions {
		/**
		 * The service registry to use in building the factory.
		 *
		 * @return The service registry to use.
		 */
		public StandardServiceRegistry getServiceRegistry();

		/**
		 * Get the interceptor to use by default for all sessions opened from this factory.
		 *
		 * @return The interceptor to use factory wide.  May be {@code null}
		 */
		public Interceptor getInterceptor();
<<<<<<< HEAD
		public CustomEntityDirtinessStrategy getCustomEntityDirtinessStrategy();
		public CurrentTenantIdentifierResolver getCurrentTenantIdentifierResolver();
		public SessionFactoryObserver[] getSessionFactoryObservers();
		public EntityNameResolver[] getEntityNameResolvers();
=======

		/**
		 * Get the delegate for handling entity-not-found exception conditions.
		 *
		 * @return The specific EntityNotFoundDelegate to use,  May be {@code null}
		 */
>>>>>>> f2b9ab82
		public EntityNotFoundDelegate getEntityNotFoundDelegate();
	}

	/**
<<<<<<< HEAD
	 * Gives (read only) access to the options used to build this SessionFactory.
	 *
	 * @return The options used to build this SessionFactory
=======
	 * Get the special options used to build the factory.
	 *
	 * @return The special options used to build the factory.
>>>>>>> f2b9ab82
	 */
	public SessionFactoryOptions getSessionFactoryOptions();

	/**
	 * Obtain a {@link Session} builder.
	 *
	 * @return The session builder
	 */
	public SessionBuilder withOptions();

	/**
	 * Open a {@link Session}.
	 * <p/>
	 * JDBC {@link Connection connection(s} will be obtained from the
	 * configured {@link org.hibernate.engine.jdbc.connections.spi.ConnectionProvider} as needed
	 * to perform requested work.
	 *
	 * @return The created session.
	 *
	 * @throws HibernateException Indicates a problem opening the session; pretty rare here.
	 */
	public Session openSession() throws HibernateException;

	/**
	 * Obtains the current session.  The definition of what exactly "current"
	 * means controlled by the {@link org.hibernate.context.spi.CurrentSessionContext} impl configured
	 * for use.
	 * <p/>
	 * Note that for backwards compatibility, if a {@link org.hibernate.context.spi.CurrentSessionContext}
	 * is not configured but JTA is configured this will default to the {@link org.hibernate.context.internal.JTASessionContext}
	 * impl.
	 *
	 * @return The current session.
	 *
	 * @throws HibernateException Indicates an issue locating a suitable current session.
	 */
	public Session getCurrentSession() throws HibernateException;

	/**
	 * Obtain a {@link StatelessSession} builder.
	 *
	 * @return The stateless session builder
	 */
	public StatelessSessionBuilder withStatelessOptions();

	/**
	 * Open a new stateless session.
	 *
	 * @return The created stateless session.
	 */
	public StatelessSession openStatelessSession();

	/**
	 * Open a new stateless session, utilizing the specified JDBC
	 * {@link Connection}.
	 *
	 * @param connection Connection provided by the application.
	 *
	 * @return The created stateless session.
	 */
	public StatelessSession openStatelessSession(Connection connection);

	/**
	 * Retrieve the {@link ClassMetadata} associated with the given entity class.
	 *
	 * @param entityClass The entity class
	 *
	 * @return The metadata associated with the given entity; may be null if no such
	 * entity was mapped.
	 *
	 * @throws HibernateException Generally null is returned instead of throwing.
	 */
	public ClassMetadata getClassMetadata(Class entityClass);

	/**
	 * Retrieve the {@link ClassMetadata} associated with the given entity class.
	 *
	 * @param entityName The entity class
	 *
	 * @return The metadata associated with the given entity; may be null if no such
	 * entity was mapped.
	 *
	 * @throws HibernateException Generally null is returned instead of throwing.
	 * @since 3.0
	 */
	public ClassMetadata getClassMetadata(String entityName);

	/**
	 * Get the {@link CollectionMetadata} associated with the named collection role.
	 *
	 * @param roleName The collection role (in form [owning-entity-name].[collection-property-name]).
	 *
	 * @return The metadata associated with the given collection; may be null if no such
	 * collection was mapped.
	 *
	 * @throws HibernateException Generally null is returned instead of throwing.
	 */
	public CollectionMetadata getCollectionMetadata(String roleName);

	/**
	 * Retrieve the {@link ClassMetadata} for all mapped entities.
	 *
	 * @return A map containing all {@link ClassMetadata} keyed by the
	 * corresponding {@link String} entity-name.
	 *
	 * @throws HibernateException Generally empty map is returned instead of throwing.
	 *
	 * @since 3.0 changed key from {@link Class} to {@link String}.
	 */
	public Map<String,ClassMetadata> getAllClassMetadata();

	/**
	 * Get the {@link CollectionMetadata} for all mapped collections.
	 *
	 * @return a map from <tt>String</tt> to <tt>CollectionMetadata</tt>
	 *
	 * @throws HibernateException Generally empty map is returned instead of throwing.
	 */
	public Map getAllCollectionMetadata();

	/**
	 * Retrieve the statistics fopr this factory.
	 *
	 * @return The statistics.
	 */
	public Statistics getStatistics();

	/**
	 * Destroy this <tt>SessionFactory</tt> and release all resources (caches,
	 * connection pools, etc).
	 * <p/>
	 * It is the responsibility of the application to ensure that there are no
	 * open {@link Session sessions} before calling this method as the impact
	 * on those {@link Session sessions} is indeterminate.
	 * <p/>
	 * No-ops if already {@link #isClosed closed}.
	 *
	 * @throws HibernateException Indicates an issue closing the factory.
	 */
	public void close() throws HibernateException;

	/**
	 * Is this factory already closed?
	 *
	 * @return True if this factory is already closed; false otherwise.
	 */
	public boolean isClosed();

	/**
	 * Obtain direct access to the underlying cache regions.
	 *
	 * @return The direct cache access API.
	 */
	public Cache getCache();

	/**
	 * Evict all entries from the second-level cache. This method occurs outside
	 * of any transaction; it performs an immediate "hard" remove, so does not respect
	 * any transaction isolation semantics of the usage strategy. Use with care.
	 *
	 * @param persistentClass The entity class for which to evict data.
	 *
	 * @throws HibernateException Generally will mean that either that
	 * 'persisttentClass' did not name a mapped entity or a problem
	 * communicating with underlying cache impl.
	 *
	 * @deprecated Use {@link Cache#evictEntityRegion(Class)} accessed through
	 * {@link #getCache()} instead.
	 */
    @Deprecated
	public void evict(Class persistentClass) throws HibernateException;

	/**
	 * Evict an entry from the second-level  cache. This method occurs outside
	 * of any transaction; it performs an immediate "hard" remove, so does not respect
	 * any transaction isolation semantics of the usage strategy. Use with care.
	 *
	 * @param persistentClass The entity class for which to evict data.
	 * @param id The entity id
	 *
	 * @throws HibernateException Generally will mean that either that
	 * 'persisttentClass' did not name a mapped entity or a problem
	 * communicating with underlying cache impl.
	 *
	 * @deprecated Use {@link Cache#containsEntity(Class, Serializable)} accessed through
	 * {@link #getCache()} instead.
	 */
    @Deprecated
	public void evict(Class persistentClass, Serializable id) throws HibernateException;

	/**
	 * Evict all entries from the second-level cache. This method occurs outside
	 * of any transaction; it performs an immediate "hard" remove, so does not respect
	 * any transaction isolation semantics of the usage strategy. Use with care.
	 *
	 * @param entityName The entity name for which to evict data.
	 *
	 * @throws HibernateException Generally will mean that either that
	 * 'persisttentClass' did not name a mapped entity or a problem
	 * communicating with underlying cache impl.
	 *
	 * @deprecated Use {@link Cache#evictEntityRegion(String)} accessed through
	 * {@link #getCache()} instead.
	 */
    @Deprecated
	public void evictEntity(String entityName) throws HibernateException;

	/**
	 * Evict an entry from the second-level  cache. This method occurs outside
	 * of any transaction; it performs an immediate "hard" remove, so does not respect
	 * any transaction isolation semantics of the usage strategy. Use with care.
	 *
	 * @param entityName The entity name for which to evict data.
	 * @param id The entity id
	 *
	 * @throws HibernateException Generally will mean that either that
	 * 'persisttentClass' did not name a mapped entity or a problem
	 * communicating with underlying cache impl.
	 *
	 * @deprecated Use {@link Cache#evictEntity(String,Serializable)} accessed through
	 * {@link #getCache()} instead.
	 */
    @Deprecated
	public void evictEntity(String entityName, Serializable id) throws HibernateException;

	/**
	 * Evict all entries from the second-level cache. This method occurs outside
	 * of any transaction; it performs an immediate "hard" remove, so does not respect
	 * any transaction isolation semantics of the usage strategy. Use with care.
	 *
	 * @param roleName The name of the collection role whose regions should be evicted
	 *
	 * @throws HibernateException Generally will mean that either that
	 * 'roleName' did not name a mapped collection or a problem
	 * communicating with underlying cache impl.
	 *
	 * @deprecated Use {@link Cache#evictCollectionRegion(String)} accessed through
	 * {@link #getCache()} instead.
	 */
    @Deprecated
	public void evictCollection(String roleName) throws HibernateException;

	/**
	 * Evict an entry from the second-level cache. This method occurs outside
	 * of any transaction; it performs an immediate "hard" remove, so does not respect
	 * any transaction isolation semantics of the usage strategy. Use with care.
	 *
	 * @param roleName The name of the collection role
	 * @param id The id of the collection owner
	 *
	 * @throws HibernateException Generally will mean that either that
	 * 'roleName' did not name a mapped collection or a problem
	 * communicating with underlying cache impl.
	 *
	 * @deprecated Use {@link Cache#evictCollection(String,Serializable)} accessed through
	 * {@link #getCache()} instead.
	 */
    @Deprecated
	public void evictCollection(String roleName, Serializable id) throws HibernateException;

	/**
	 * Evict any query result sets cached in the named query cache region.
	 *
	 * @param cacheRegion The named query cache region from which to evict.
	 *
	 * @throws HibernateException Since a not-found 'cacheRegion' simply no-ops,
	 * this should indicate a problem communicating with underlying cache impl.
	 *
	 * @deprecated Use {@link Cache#evictQueryRegion(String)} accessed through
	 * {@link #getCache()} instead.
	 */
    @Deprecated
	public void evictQueries(String cacheRegion) throws HibernateException;

	/**
	 * Evict any query result sets cached in the default query cache region.
	 *
	 * @throws HibernateException Indicate a problem communicating with
	 * underlying cache impl.
	 *
	 * @deprecated Use {@link Cache#evictQueryRegions} accessed through
	 * {@link #getCache()} instead.
	 */
    @Deprecated
	public void evictQueries() throws HibernateException;

	/**
	 * Obtain a set of the names of all filters defined on this SessionFactory.
	 *
	 * @return The set of filter names.
	 */
	public Set getDefinedFilterNames();

	/**
	 * Obtain the definition of a filter by name.
	 *
	 * @param filterName The name of the filter for which to obtain the definition.
	 * @return The filter definition.
	 * @throws HibernateException If no filter defined with the given name.
	 */
	public FilterDefinition getFilterDefinition(String filterName) throws HibernateException;

	/**
	 * Determine if this session factory contains a fetch profile definition
	 * registered under the given name.
	 *
	 * @param name The name to check
	 * @return True if there is such a fetch profile; false otherwise.
	 */
	public boolean containsFetchProfileDefinition(String name);

	/**
	 * Retrieve this factory's {@link TypeHelper}.
	 *
	 * @return The factory's {@link TypeHelper}
	 */
	public TypeHelper getTypeHelper();
}<|MERGE_RESOLUTION|>--- conflicted
+++ resolved
@@ -71,32 +71,23 @@
 		 * @return The interceptor to use factory wide.  May be {@code null}
 		 */
 		public Interceptor getInterceptor();
-<<<<<<< HEAD
 		public CustomEntityDirtinessStrategy getCustomEntityDirtinessStrategy();
 		public CurrentTenantIdentifierResolver getCurrentTenantIdentifierResolver();
 		public SessionFactoryObserver[] getSessionFactoryObservers();
 		public EntityNameResolver[] getEntityNameResolvers();
-=======
 
 		/**
 		 * Get the delegate for handling entity-not-found exception conditions.
 		 *
 		 * @return The specific EntityNotFoundDelegate to use,  May be {@code null}
 		 */
->>>>>>> f2b9ab82
 		public EntityNotFoundDelegate getEntityNotFoundDelegate();
 	}
 
 	/**
-<<<<<<< HEAD
 	 * Gives (read only) access to the options used to build this SessionFactory.
 	 *
 	 * @return The options used to build this SessionFactory
-=======
-	 * Get the special options used to build the factory.
-	 *
-	 * @return The special options used to build the factory.
->>>>>>> f2b9ab82
 	 */
 	public SessionFactoryOptions getSessionFactoryOptions();
 
