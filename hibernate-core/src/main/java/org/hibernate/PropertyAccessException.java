/*
 * Hibernate, Relational Persistence for Idiomatic Java
 *
 * Copyright (c) 2008, Red Hat Middleware LLC or third-party contributors as
 * indicated by the @author tags or express copyright attribution
 * statements applied by the authors.  All third-party contributions are
 * distributed under license by Red Hat Middleware LLC.
 *
 * This copyrighted material is made available to anyone wishing to use, modify,
 * copy, or redistribute it subject to the terms and conditions of the GNU
 * Lesser General Public License, as published by the Free Software Foundation.
 *
 * This program is distributed in the hope that it will be useful,
 * but WITHOUT ANY WARRANTY; without even the implied warranty of MERCHANTABILITY
 * or FITNESS FOR A PARTICULAR PURPOSE.  See the GNU Lesser General Public License
 * for more details.
 *
 * You should have received a copy of the GNU Lesser General Public License
 * along with this distribution; if not, write to:
 * Free Software Foundation, Inc.
 * 51 Franklin Street, Fifth Floor
 * Boston, MA  02110-1301  USA
 *
 */
package org.hibernate;
<<<<<<< HEAD
import org.hibernate.util.StringHelper;
=======

import org.hibernate.internal.util.StringHelper;
>>>>>>> 0b10334e

/**
 * A problem occurred accessing a property of an instance of a
 * persistent class by reflection, or via CGLIB. There are a
 * number of possible underlying causes, including
 * <ul>
 * <li>failure of a security check
 * <li>an exception occurring inside the getter or setter method
 * <li>a nullable database column was mapped to a primitive-type property
 * <li>the Hibernate type was not castable to the property type (or vice-versa)
 * </ul>
 * @author Gavin King
 */
public class PropertyAccessException extends HibernateException {

	private final Class persistentClass;
	private final String propertyName;
	private final boolean wasSetter;

	public PropertyAccessException(Throwable root, String s, boolean wasSetter, Class persistentClass, String propertyName) {
		super(s, root);
		this.persistentClass = persistentClass;
		this.wasSetter = wasSetter;
		this.propertyName = propertyName;
	}

	public Class getPersistentClass() {
		return persistentClass;
	}

	public String getPropertyName() {
		return propertyName;
	}

	public String getMessage() {
		return super.getMessage() +
		( wasSetter ? " setter of " : " getter of ") +
		StringHelper.qualify( persistentClass.getName(), propertyName );
	}
}





<|MERGE_RESOLUTION|>--- conflicted
+++ resolved
@@ -23,12 +23,8 @@
  *
  */
 package org.hibernate;
-<<<<<<< HEAD
-import org.hibernate.util.StringHelper;
-=======
 
 import org.hibernate.internal.util.StringHelper;
->>>>>>> 0b10334e
 
 /**
  * A problem occurred accessing a property of an instance of a
@@ -63,7 +59,8 @@
 		return propertyName;
 	}
 
-	public String getMessage() {
+	@Override
+    public String getMessage() {
 		return super.getMessage() +
 		( wasSetter ? " setter of " : " getter of ") +
 		StringHelper.qualify( persistentClass.getName(), propertyName );
