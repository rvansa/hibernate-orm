--- conflicted
+++ resolved
@@ -23,12 +23,8 @@
  *
  */
 package org.hibernate.transform;
-<<<<<<< HEAD
-import org.hibernate.util.ArrayHelper;
-=======
 
 import org.hibernate.internal.util.collections.ArrayHelper;
->>>>>>> 0b10334e
 
 /**
  * {@link ResultTransformer} implementation which limits the result tuple
@@ -53,7 +49,8 @@
 	/**
 	 * Return just the root entity from the row tuple.
 	 */
-	public Object transformTuple(Object[] tuple, String[] aliases) {
+	@Override
+    public Object transformTuple(Object[] tuple, String[] aliases) {
 		return tuple[ tuple.length-1 ];
 	}
 
