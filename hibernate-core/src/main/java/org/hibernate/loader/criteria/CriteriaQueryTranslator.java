--- conflicted
+++ resolved
@@ -501,14 +501,7 @@
 	@Override
 	public TypedValue getTypedIdentifierValue(Criteria criteria, Object value) {
 		final Loadable loadable = ( Loadable ) getPropertyMapping( getEntityName( criteria ) );
-<<<<<<< HEAD
-		return new TypedValue(
-				loadable.getIdentifierType(),
-		        value
-		);
-=======
 		return new TypedValue( loadable.getIdentifierType(), value );
->>>>>>> 1337d36a
 	}
 	@Override
 	public String[] getColumns(
