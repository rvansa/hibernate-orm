--- conflicted
+++ resolved
@@ -22,28 +22,20 @@
  * Boston, MA  02110-1301  USA
  */
 package org.hibernate.cfg;
+
 import java.util.Iterator;
 import org.hibernate.AnnotationException;
 import org.hibernate.AssertionFailure;
 import org.hibernate.MappingException;
 import org.hibernate.cfg.annotations.TableBinder;
-<<<<<<< HEAD
+import org.hibernate.internal.util.StringHelper;
 import org.hibernate.mapping.Component;
 import org.hibernate.mapping.KeyValue;
-=======
-import org.hibernate.internal.util.StringHelper;
->>>>>>> 0b10334e
 import org.hibernate.mapping.ManyToOne;
 import org.hibernate.mapping.OneToOne;
 import org.hibernate.mapping.PersistentClass;
 import org.hibernate.mapping.Property;
 import org.hibernate.mapping.ToOne;
-<<<<<<< HEAD
-import org.hibernate.util.StringHelper;
-=======
-import org.hibernate.mapping.KeyValue;
-import org.hibernate.mapping.Component;
->>>>>>> 0b10334e
 
 /**
  * Enable a proper set of the FK columns in respect with the id column order
@@ -72,11 +64,13 @@
 		this.path = entityClassName != null ? path.substring( entityClassName.length() + 1 ) : path;
 	}
 
-	public String getReferencedEntityName() {
+	@Override
+    public String getReferencedEntityName() {
 		return ( (ToOne) value ).getReferencedEntityName();
 	}
 
-	public boolean isInPrimaryKey() {
+	@Override
+    public boolean isInPrimaryKey() {
 		if ( entityClassName == null ) return false;
 		final PersistentClass persistentClass = mappings.getClass( entityClassName );
 		Property property = persistentClass.getIdentifierProperty();
