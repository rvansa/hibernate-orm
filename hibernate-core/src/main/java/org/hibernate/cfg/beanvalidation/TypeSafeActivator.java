--- conflicted
+++ resolved
@@ -23,21 +23,13 @@
  */
 package org.hibernate.cfg.beanvalidation;
 
-<<<<<<< HEAD
-import java.util.ArrayList;
-import java.util.Arrays;
-import java.util.Collection;
-import java.util.Collections;
-import java.util.HashSet;
-import java.util.List;
-import java.util.Map;
-import java.util.Properties;
-import java.util.Set;
-import java.util.StringTokenizer;
-=======
->>>>>>> bd7840dd
 import javax.validation.Validation;
 import javax.validation.ValidatorFactory;
+import javax.validation.constraints.Digits;
+import javax.validation.constraints.Max;
+import javax.validation.constraints.Min;
+import javax.validation.constraints.NotNull;
+import javax.validation.constraints.Size;
 import javax.validation.metadata.BeanDescriptor;
 import javax.validation.metadata.ConstraintDescriptor;
 import javax.validation.metadata.PropertyDescriptor;
@@ -54,23 +46,8 @@
 import org.jboss.logging.Logger;
 
 import org.hibernate.AssertionFailure;
-<<<<<<< HEAD
-import org.hibernate.EntityMode;
-import org.hibernate.HibernateException;
-import org.hibernate.MappingException;
-import org.hibernate.boot.registry.classloading.spi.ClassLoaderService;
-import org.hibernate.boot.registry.classloading.spi.ClassLoadingException;
-import org.hibernate.cfg.beanvalidation.ddl.DigitsSchemaConstraint;
-import org.hibernate.cfg.beanvalidation.ddl.LengthSchemaConstraint;
-import org.hibernate.cfg.beanvalidation.ddl.MaxSchemaConstraint;
-import org.hibernate.cfg.beanvalidation.ddl.MinSchemaConstraint;
-import org.hibernate.cfg.beanvalidation.ddl.NotNullSchemaConstraint;
-import org.hibernate.cfg.beanvalidation.ddl.SchemaConstraint;
-import org.hibernate.cfg.beanvalidation.ddl.SizeSchemaConstraint;
-=======
 import org.hibernate.MappingException;
 import org.hibernate.cfg.Environment;
->>>>>>> bd7840dd
 import org.hibernate.dialect.Dialect;
 import org.hibernate.engine.jdbc.spi.JdbcServices;
 import org.hibernate.event.service.spi.EventListenerRegistry;
@@ -78,18 +55,12 @@
 import org.hibernate.internal.CoreMessageLogger;
 import org.hibernate.internal.util.ReflectHelper;
 import org.hibernate.internal.util.StringHelper;
-<<<<<<< HEAD
-=======
 import org.hibernate.internal.util.config.ConfigurationHelper;
 import org.hibernate.mapping.Column;
->>>>>>> bd7840dd
 import org.hibernate.mapping.Component;
 import org.hibernate.mapping.PersistentClass;
 import org.hibernate.mapping.Property;
-import org.hibernate.metamodel.spi.binding.AttributeBinding;
-import org.hibernate.metamodel.spi.binding.BasicAttributeBinding;
-import org.hibernate.metamodel.spi.binding.EntityBinding;
-import org.hibernate.metamodel.spi.binding.EntityIdentifier;
+import org.hibernate.mapping.SingleTableSubclass;
 
 /**
  * @author Emmanuel Bernard
@@ -98,56 +69,10 @@
  */
 class TypeSafeActivator {
 
-	private static final CoreMessageLogger LOG = Logger.getMessageLogger(
-			CoreMessageLogger.class,
-			TypeSafeActivator.class.getName()
-	);
+	private static final CoreMessageLogger LOG = Logger.getMessageLogger(CoreMessageLogger.class, TypeSafeActivator.class.getName());
 
 	private static final String FACTORY_PROPERTY = "javax.persistence.validation.factory";
-	private static final List<SchemaConstraint> schemaConstraints;
-	private static final NotNullSchemaConstraint notNullSchemaConstraint = new NotNullSchemaConstraint();
-
-	static {
-		schemaConstraints = new ArrayList<SchemaConstraint>();
-		schemaConstraints.add( new DigitsSchemaConstraint() );
-		schemaConstraints.add( new SizeSchemaConstraint() );
-		schemaConstraints.add( new MinSchemaConstraint() );
-		schemaConstraints.add( new MaxSchemaConstraint() );
-		schemaConstraints.add( new LengthSchemaConstraint() );
-	}
-
-	/**
-	 * Verifies that the specified object is an instance of {@code ValidatorFactory}.
-	 * <p>
-	 * Note:</br>
-	 * The check is done here to avoid a hard link to Bean Validation
-	 * </p>
-	 *
-	 * @param object the object to check
-	 *
-	 * @see BeanValidationIntegrator#validateFactory(Object)
-	 */
-	@SuppressWarnings({ "UnusedDeclaration" })
-	public static void assertObjectIsValidatorFactoryInstance(Object object) {
-		if ( object == null ) {
-			throw new IllegalArgumentException( "null cannot be a valid ValidatorFactory" );
-		}
-
-<<<<<<< HEAD
-		if ( !ValidatorFactory.class.isInstance( object ) ) {
-			throw new HibernateException(
-					"Given object was not an instance of " + ValidatorFactory.class.getName() + "[" + object.getClass()
-							.getName() + "]"
-			);
-		}
-	}
-
-	@SuppressWarnings({ "UnusedDeclaration" })
-	public static void activateBeanValidation(EventListenerRegistry listenerRegistry, Properties properties) {
-		ValidatorFactory factory = getValidatorFactory( properties );
-		BeanValidationEventListener listener = new BeanValidationEventListener(
-				factory, properties
-=======
+
 	/**
 	 * Used to validate a supplied ValidatorFactory instance as being castable to ValidatorFactory.
 	 *
@@ -203,7 +128,6 @@
 		final BeanValidationEventListener listener = new BeanValidationEventListener(
 				validatorFactory,
 				activationContext.getConfiguration().getProperties()
->>>>>>> bd7840dd
 		);
 
 		final EventListenerRegistry listenerRegistry = activationContext.getServiceRegistry()
@@ -215,14 +139,6 @@
 		listenerRegistry.appendListeners( EventType.PRE_UPDATE, listener );
 		listenerRegistry.appendListeners( EventType.PRE_DELETE, listener );
 
-<<<<<<< HEAD
-		listener.initialize( properties );
-	}
-
-	@SuppressWarnings({ "UnusedDeclaration" })
-	// see BeanValidationIntegrator#applyRelationalConstraints
-	public static void applyDDL(Collection<PersistentClass> persistentClasses, Properties properties, Dialect dialect) {
-=======
 		listener.initialize( activationContext.getConfiguration() );
 	}
 
@@ -248,7 +164,6 @@
 
 	@SuppressWarnings( {"UnusedDeclaration"})
 	public static void applyRelationalConstraints(Collection<PersistentClass> persistentClasses, Properties properties, Dialect dialect) {
->>>>>>> bd7840dd
 		ValidatorFactory factory = getValidatorFactory( properties );
 		Class<?>[] groupsArray = new GroupsPerOperation( properties ).get( GroupsPerOperation.Operation.DDL );
 		Set<Class<?>> groups = new HashSet<Class<?>>( Arrays.asList( groupsArray ) );
@@ -256,7 +171,7 @@
 		for ( PersistentClass persistentClass : persistentClasses ) {
 			final String className = persistentClass.getClassName();
 
-			if ( StringHelper.isEmpty( className ) ) {
+			if ( className == null || className.length() == 0 ) {
 				continue;
 			}
 			Class<?> clazz;
@@ -270,21 +185,12 @@
 			try {
 				applyDDL( "", persistentClass, clazz, factory, groups, true, dialect );
 			}
-			catch ( Exception e ) {
+			catch (Exception e) {
 				LOG.unableToApplyConstraints( className, e );
 			}
 		}
 	}
 
-<<<<<<< HEAD
-	private static void applyDDL(String prefix,
-								 PersistentClass persistentClass,
-								 Class<?> clazz,
-								 ValidatorFactory factory,
-								 Set<Class<?>> groups,
-								 boolean activateNotNull,
-								 Dialect dialect) {
-=======
 	private static void applyDDL(
 			String prefix,
 			PersistentClass persistentClass,
@@ -293,22 +199,18 @@
 			Set<Class<?>> groups,
 			boolean activateNotNull,
 			Dialect dialect) {
->>>>>>> bd7840dd
 		final BeanDescriptor descriptor = factory.getValidator().getConstraintsForClass( clazz );
+		//no bean level constraints can be applied, go to the properties
+
 		for ( PropertyDescriptor propertyDesc : descriptor.getConstrainedProperties() ) {
 			Property property = findPropertyByName( persistentClass, prefix + propertyDesc.getPropertyName() );
 			boolean hasNotNull;
 			if ( property != null ) {
 				hasNotNull = applyConstraints(
-						propertyDesc.getConstraintDescriptors(),
-						property,
-						propertyDesc,
-						groups,
-						activateNotNull,
-						dialect
+						propertyDesc.getConstraintDescriptors(), property, propertyDesc, groups, activateNotNull, dialect
 				);
 				if ( property.isComposite() && propertyDesc.isCascaded() ) {
-					Class<?> componentClass = ( ( Component ) property.getValue() ).getComponentClass();
+					Class<?> componentClass = ( (Component) property.getValue() ).getComponentClass();
 
 					/*
 					 * we can apply not null if the upper component let's us activate not null
@@ -318,10 +220,7 @@
 					final boolean canSetNotNullOnColumns = activateNotNull && hasNotNull;
 					applyDDL(
 							prefix + propertyDesc.getPropertyName() + ".",
-							persistentClass,
-							componentClass,
-							factory,
-							groups,
+							persistentClass, componentClass, factory, groups,
 							canSetNotNullOnColumns,
 							dialect
 					);
@@ -331,14 +230,6 @@
 		}
 	}
 
-<<<<<<< HEAD
-	private static boolean applyConstraints(Set<ConstraintDescriptor<?>> constraintDescriptors,
-											Property property,
-											PropertyDescriptor propertyDescriptor,
-											Set<Class<?>> groups,
-											boolean canApplyNotNull,
-											Dialect dialect) {
-=======
 	private static boolean applyConstraints(
 			Set<ConstraintDescriptor<?>> constraintDescriptors,
 			Property property,
@@ -346,30 +237,31 @@
 			Set<Class<?>> groups,
 			boolean canApplyNotNull,
 			Dialect dialect) {
->>>>>>> bd7840dd
 		boolean hasNotNull = false;
-		for ( ConstraintDescriptor<?> constraintDescriptor : constraintDescriptors ) {
-			if ( groups != null && Collections.disjoint( constraintDescriptor.getGroups(), groups ) ) {
+		for ( ConstraintDescriptor<?> descriptor : constraintDescriptors ) {
+			if ( groups != null && Collections.disjoint( descriptor.getGroups(), groups ) ) {
 				continue;
 			}
 
 			if ( canApplyNotNull ) {
-				hasNotNull = hasNotNull || notNullSchemaConstraint.applyConstraint(
-						property,
-						constraintDescriptor,
-						propertyDescriptor,
-						dialect
-				);
-			}
-
-			for ( SchemaConstraint schemaConstraint : schemaConstraints ) {
-				schemaConstraint.applyConstraint( property, constraintDescriptor, propertyDescriptor, dialect );
-			}
+				hasNotNull = hasNotNull || applyNotNull( property, descriptor );
+			}
+
+			// apply bean validation specific constraints
+			applyDigits( property, descriptor );
+			applySize( property, descriptor, propertyDesc );
+			applyMin( property, descriptor, dialect );
+			applyMax( property, descriptor, dialect );
+
+			// apply hibernate validator specific constraints - we cannot import any HV specific classes though!
+			// no need to check explicitly for @Range. @Range is a composed constraint using @Min and @Max which
+			// will be taken care later
+			applyLength( property, descriptor, propertyDesc );
 
 			// pass an empty set as composing constraints inherit the main constraint and thus are matching already
 			hasNotNull = hasNotNull || applyConstraints(
-					constraintDescriptor.getComposingConstraints(),
-					property, propertyDescriptor, null,
+					descriptor.getComposingConstraints(),
+					property, propertyDesc, null,
 					canApplyNotNull,
 					dialect
 			);
@@ -377,8 +269,6 @@
 		return hasNotNull;
 	}
 
-<<<<<<< HEAD
-=======
 	private static void applyMin(Property property, ConstraintDescriptor<?> descriptor, Dialect dialect) {
 		if ( Min.class.equals( descriptor.getAnnotation().annotationType() ) ) {
 			@SuppressWarnings("unchecked")
@@ -401,51 +291,36 @@
 			applySQLCheck( col, checkConstraint );
 		}
 	}
->>>>>>> bd7840dd
-
-	@SuppressWarnings({ "UnusedDeclaration" })
-	// see BeanValidationIntegrator#applyRelationalConstraints
-	public static void applyDDL(Iterable<EntityBinding> bindings,
-								Properties properties,
-								ClassLoaderService classLoaderService,
-								Dialect dialect) {
-		final ValidatorFactory factory = getValidatorFactory( properties );
-		final Class<?>[] groupsArray = new GroupsPerOperation( properties, classLoaderService ).get( GroupsPerOperation.Operation.DDL );
-		final Set<Class<?>> groups = new HashSet<Class<?>>( Arrays.asList( groupsArray ) );
-
-		for ( EntityBinding binding : bindings ) {
-			final String className = binding.getEntity().getClassName();
-			if ( binding.getHierarchyDetails().getEntityMode() != EntityMode.POJO ){
-				continue;
-			}
-			Class<?> clazz;
-			try {
-				clazz = classLoaderService.classForName( className );
-			}
-			catch ( ClassLoadingException error ) {
-				throw new AssertionFailure( "Entity class not found", error );
-			}
-			try {
-				final BeanDescriptor descriptor = factory.getValidator().getConstraintsForClass( clazz );
-				for ( PropertyDescriptor propertyDescriptor : descriptor.getConstrainedProperties() ) {
-					AttributeBinding attributeBinding = binding.locateAttributeBinding( propertyDescriptor.getPropertyName() );
-					if ( attributeBinding != null ) {
-						applyConstraints( propertyDescriptor, groups, attributeBinding, dialect );
+
+	private static void applySQLCheck(Column col, String checkConstraint) {
+		String existingCheck = col.getCheckConstraint();
+		// need to check whether the new check is already part of the existing check, because applyDDL can be called
+		// multiple times
+		if ( StringHelper.isNotEmpty( existingCheck ) && !existingCheck.contains( checkConstraint ) ) {
+			checkConstraint = col.getCheckConstraint() + " AND " + checkConstraint;
+		}
+		col.setCheckConstraint( checkConstraint );
+	}
+
+	private static boolean applyNotNull(Property property, ConstraintDescriptor<?> descriptor) {
+		boolean hasNotNull = false;
+		if ( NotNull.class.equals( descriptor.getAnnotation().annotationType() ) ) {
+			if ( !( property.getPersistentClass() instanceof SingleTableSubclass ) ) {
+				//single table should not be forced to null
+				if ( !property.isComposite() ) { //composite should not add not-null on all columns
+					@SuppressWarnings( "unchecked" )
+					Iterator<Column> iter = property.getColumnIterator();
+					while ( iter.hasNext() ) {
+						iter.next().setNullable( false );
+						hasNotNull = true;
 					}
 				}
 			}
-			catch ( Exception error ) {
-				LOG.unableToApplyConstraints( className, error );
-			}
-		}
-	}
-
-<<<<<<< HEAD
-	private static void applyConstraints(PropertyDescriptor propertyDescriptor,
-										 Set<Class<?>> groups,
-										 AttributeBinding attributeBinding,
-										 Dialect dialect) {
-=======
+			hasNotNull = true;
+		}
+		return hasNotNull;
+	}
+
 	private static void applyDigits(Property property, ConstraintDescriptor<?> descriptor) {
 		if ( Digits.class.equals( descriptor.getAnnotation().annotationType() ) ) {
 			@SuppressWarnings("unchecked")
@@ -457,34 +332,39 @@
 			col.setScale( fractionalDigits );
 		}
 	}
->>>>>>> bd7840dd
-
-		for ( ConstraintDescriptor<?> constraintDescriptor : propertyDescriptor.getConstraintDescriptors() ) {
-			if ( groups != null && Collections.disjoint( constraintDescriptor.getGroups(), groups ) ) {
-				continue;
-			}
-
-			for ( SchemaConstraint schemaConstraint : schemaConstraints ) {
-				schemaConstraint.applyConstraint( attributeBinding, constraintDescriptor, propertyDescriptor, dialect );
-			}
-
-			notNullSchemaConstraint.applyConstraint(
-					attributeBinding,
-					constraintDescriptor,
-					propertyDescriptor,
-					dialect
-			);
+
+	private static void applySize(Property property, ConstraintDescriptor<?> descriptor, PropertyDescriptor propertyDescriptor) {
+		if ( Size.class.equals( descriptor.getAnnotation().annotationType() )
+				&& String.class.equals( propertyDescriptor.getElementClass() ) ) {
+			@SuppressWarnings("unchecked")
+			ConstraintDescriptor<Size> sizeConstraint = (ConstraintDescriptor<Size>) descriptor;
+			int max = sizeConstraint.getAnnotation().max();
+			Column col = (Column) property.getColumnIterator().next();
+			if ( max < Integer.MAX_VALUE ) {
+				col.setLength( max );
+			}
+		}
+	}
+
+	private static void applyLength(Property property, ConstraintDescriptor<?> descriptor, PropertyDescriptor propertyDescriptor) {
+		if ( "org.hibernate.validator.constraints.Length".equals(
+				descriptor.getAnnotation().annotationType().getName()
+		)
+				&& String.class.equals( propertyDescriptor.getElementClass() ) ) {
+			@SuppressWarnings("unchecked")
+			int max = (Integer) descriptor.getAttributes().get( "max" );
+			Column col = (Column) property.getColumnIterator().next();
+			if ( max < Integer.MAX_VALUE ) {
+				col.setLength( max );
+			}
 		}
 	}
 
 	/**
-	 * Locates a mapping property of a persistent class by property name
-	 *
-	 * @param associatedClass the persistent class
-	 * @param propertyName the property name
-	 *
+	 * @param associatedClass
+	 * @param propertyName
 	 * @return the property by path in a recursive way, including IdentifierProperty in the loop if propertyName is
-	 *         <code>null</code>.  If propertyName is <code>null</code> or empty, the IdentifierProperty is returned
+	 * <code>null</code>.  If propertyName is <code>null</code> or empty, the IdentifierProperty is returned
 	 */
 	private static Property findPropertyByName(PersistentClass associatedClass, String propertyName) {
 		Property property = null;
@@ -504,7 +384,7 @@
 				}
 				StringTokenizer st = new StringTokenizer( propertyName, ".", false );
 				while ( st.hasMoreElements() ) {
-					String element = ( String ) st.nextElement();
+					String element = (String) st.nextElement();
 					if ( property == null ) {
 						property = associatedClass.getProperty( element );
 					}
@@ -512,7 +392,7 @@
 						if ( !property.isComposite() ) {
 							return null;
 						}
-						property = ( ( Component ) property.getValue() ).getProperty( element );
+						property = ( (Component) property.getValue() ).getProperty( element );
 					}
 				}
 			}
@@ -525,7 +405,7 @@
 				}
 				StringTokenizer st = new StringTokenizer( propertyName, ".", false );
 				while ( st.hasMoreElements() ) {
-					String element = ( String ) st.nextElement();
+					String element = (String) st.nextElement();
 					if ( property == null ) {
 						property = associatedClass.getIdentifierMapper().getProperty( element );
 					}
@@ -533,7 +413,7 @@
 						if ( !property.isComposite() ) {
 							return null;
 						}
-						property = ( ( Component ) property.getValue() ).getProperty( element );
+						property = ( (Component) property.getValue() ).getProperty( element );
 					}
 				}
 			}
@@ -544,59 +424,6 @@
 		return property;
 	}
 
-<<<<<<< HEAD
-	// TODO - remove!?
-
-	/**
-	 * @param entityBinding entity binding for the currently processed entity
-	 * @param attrName
-	 *
-	 * @return the attribute by path in a recursive way, including EntityIdentifier in the loop if attrName is
-	 *         {@code null}.  If attrName is {@code null} or empty, the EntityIdentifier is returned
-	 */
-	private static AttributeBinding findAttributeBindingByName(EntityBinding entityBinding,
-															   String attrName) {
-		AttributeBinding attrBinding = null;
-		EntityIdentifier identifier = entityBinding.getHierarchyDetails().getEntityIdentifier();
-		BasicAttributeBinding idAttrBinding = null; //identifier.getValueBinding();
-		String idAttrName = idAttrBinding != null ? idAttrBinding.getAttribute().getName() : null;
-		try {
-			if ( attrName == null || attrName.length() == 0 || attrName.equals( idAttrName ) ) {
-				attrBinding = idAttrBinding; // default to id
-			}
-			else {
-				if ( attrName.indexOf( idAttrName + "." ) == 0 ) {
-					attrBinding = idAttrBinding;
-					attrName = attrName.substring( idAttrName.length() + 1 );
-				}
-				for ( StringTokenizer st = new StringTokenizer( attrName, "." ); st.hasMoreElements(); ) {
-					String element = st.nextToken();
-					if ( attrBinding == null ) {
-						attrBinding = entityBinding.locateAttributeBinding( element );
-					}
-					else {
-						return null; // TODO: if (attrBinding.isComposite()) ...
-					}
-				}
-			}
-		}
-		catch ( MappingException error ) {
-			try {
-				//if we do not find it try to check the identifier mapper
-				if ( !identifier.isIdentifierMapper() ) {
-					return null;
-				}
-				// TODO: finish once composite/embedded/component IDs get worked out
-			}
-			catch ( MappingException ee ) {
-				return null;
-			}
-		}
-		return attrBinding;
-	}
-
-=======
->>>>>>> bd7840dd
 	private static ValidatorFactory getValidatorFactory(Map<Object, Object> properties) {
 		ValidatorFactory factory = null;
 		if ( properties != null ) {
