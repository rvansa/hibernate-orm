--- conflicted
+++ resolved
@@ -27,19 +27,22 @@
 import java.util.Map;
 import java.util.Properties;
 
-import org.jboss.logging.Logger;
-
 import org.hibernate.ConnectionReleaseMode;
 import org.hibernate.EntityMode;
 import org.hibernate.HibernateException;
 import org.hibernate.MultiTenancyStrategy;
+import org.hibernate.boot.registry.classloading.spi.ClassLoaderService;
 import org.hibernate.boot.registry.selector.spi.StrategySelector;
 import org.hibernate.cache.internal.NoCachingRegionFactory;
 import org.hibernate.cache.internal.RegionFactoryInitiator;
 import org.hibernate.cache.internal.StandardQueryCacheFactory;
 import org.hibernate.cache.spi.QueryCacheFactory;
 import org.hibernate.cache.spi.RegionFactory;
+import org.hibernate.engine.jdbc.connections.spi.ConnectionProvider;
+import org.hibernate.engine.jdbc.connections.spi.MultiTenantConnectionProvider;
+import org.hibernate.engine.jdbc.env.spi.ExtractedDatabaseMetaData;
 import org.hibernate.engine.jdbc.spi.JdbcServices;
+import org.hibernate.engine.transaction.jta.platform.spi.JtaPlatform;
 import org.hibernate.engine.transaction.spi.TransactionFactory;
 import org.hibernate.hql.spi.MultiTableBulkIdStrategy;
 import org.hibernate.hql.spi.PersistentTableBulkIdStrategy;
@@ -50,12 +53,8 @@
 import org.hibernate.internal.util.config.ConfigurationHelper;
 import org.hibernate.loader.BatchFetchStyle;
 import org.hibernate.service.ServiceRegistry;
-import org.hibernate.boot.registry.classloading.spi.ClassLoaderService;
-import org.hibernate.engine.jdbc.connections.spi.ConnectionProvider;
-import org.hibernate.engine.jdbc.connections.spi.MultiTenantConnectionProvider;
-import org.hibernate.engine.transaction.jta.platform.spi.JtaPlatform;
-import org.hibernate.engine.jdbc.env.spi.ExtractedDatabaseMetaData;
 import org.hibernate.tuple.entity.EntityTuplizerFactory;
+import org.jboss.logging.Logger;
 
 /**
  * Reads configuration properties and builds a {@link Settings} instance.
@@ -281,23 +280,7 @@
 			settings.setQueryCacheFactory( createQueryCacheFactory( properties, serviceRegistry ) );
 		}
 
-<<<<<<< HEAD
 		String prefix = properties.getProperty( Environment.CACHE_REGION_PREFIX );
-=======
-		// The cache provider is needed when we either have second-level cache enabled
-		// or query cache enabled.  Note that useSecondLevelCache is enabled by default
-		settings.setRegionFactory( createRegionFactory( properties, ( useSecondLevelCache || useQueryCache ), serviceRegistry ) );
-
-		boolean useMinimalPuts = ConfigurationHelper.getBoolean(
-				AvailableSettings.USE_MINIMAL_PUTS, properties, settings.getRegionFactory().isMinimalPutsEnabledByDefault()
-		);
-		if ( debugEnabled ) {
-			LOG.debugf( "Optimize cache for minimal puts: %s", enabledDisabled(useMinimalPuts) );
-		}
-		settings.setMinimalPutsEnabled( useMinimalPuts );
-
-		String prefix = properties.getProperty( AvailableSettings.CACHE_REGION_PREFIX );
->>>>>>> b0fa122c
 		if ( StringHelper.isEmpty(prefix) ) {
 			prefix=null;
 		}
@@ -312,20 +295,7 @@
 		}
 		settings.setStructuredCacheEntriesEnabled( useStructuredCacheEntries );
 
-<<<<<<< HEAD
-		boolean useIdentifierRollback = ConfigurationHelper.getBoolean( Environment.USE_IDENTIFIER_ROLLBACK, properties );
-=======
-
-		//Statistics and logging:
-
-		boolean useStatistics = ConfigurationHelper.getBoolean( AvailableSettings.GENERATE_STATISTICS, properties );
-		if ( debugEnabled ) {
-			LOG.debugf( "Statistics: %s", enabledDisabled(useStatistics) );
-		}
-		settings.setStatisticsEnabled( useStatistics );
-
 		boolean useIdentifierRollback = ConfigurationHelper.getBoolean( AvailableSettings.USE_IDENTIFIER_ROLLBACK, properties );
->>>>>>> b0fa122c
 		if ( debugEnabled ) {
 			LOG.debugf( "Deleted entity synthetic identifier rollback: %s", enabledDisabled(useIdentifierRollback) );
 		}
@@ -418,41 +388,6 @@
 		}
 	}
 
-<<<<<<< HEAD
-=======
-	private static RegionFactory createRegionFactory(Properties properties, boolean cachingEnabled, ServiceRegistry serviceRegistry) {
-		String regionFactoryClassName = RegionFactoryInitiator.mapLegacyNames(
-				ConfigurationHelper.getString(
-						AvailableSettings.CACHE_REGION_FACTORY, properties, null
-				)
-		);
-		if ( regionFactoryClassName == null || !cachingEnabled) {
-			regionFactoryClassName = DEF_CACHE_REG_FACTORY;
-		}
-		LOG.debugf( "Cache region factory : %s", regionFactoryClassName );
-		try {
-			try {
-				return (RegionFactory) serviceRegistry.getService( ClassLoaderService.class )
-						.classForName( regionFactoryClassName )
-						.getConstructor( Properties.class )
-						.newInstance( properties );
-			}
-			catch ( NoSuchMethodException e ) {
-				// no constructor accepting Properties found, try no arg constructor
-				LOG.debugf(
-						"%s did not provide constructor accepting java.util.Properties; attempting no-arg constructor.",
-						regionFactoryClassName
-				);
-				return (RegionFactory) serviceRegistry.getService( ClassLoaderService.class )
-						.classForName( regionFactoryClassName )
-						.newInstance();
-			}
-		}
-		catch ( Exception e ) {
-			throw new HibernateException( "could not instantiate RegionFactory [" + regionFactoryClassName + "]", e );
-		}
-	}
->>>>>>> b0fa122c
 	//todo remove this once we move to new metamodel
 	public static RegionFactory createRegionFactory(Properties properties, boolean cachingEnabled) {
 		// todo : REMOVE!  THIS IS TOTALLY A TEMPORARY HACK FOR org.hibernate.cfg.AnnotationBinder which will be going away
