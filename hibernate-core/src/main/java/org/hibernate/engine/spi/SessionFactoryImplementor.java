--- conflicted
+++ resolved
@@ -155,9 +155,9 @@
 	/**
 	 * Get the connection provider
 	 *
-	 * @deprecated Access to connections via {@link org.hibernate.engine.jdbc.spi.JdbcConnectionAccess} should
+	 * @deprecated Access to connections via {@link org.hibernate.engine.jdbc.connections.spi.JdbcConnectionAccess} should
 	 * be preferred over access via {@link ConnectionProvider}, whenever possible.
-	 * {@link org.hibernate.engine.jdbc.spi.JdbcConnectionAccess} is tied to the Hibernate Session to
+	 * {@link org.hibernate.engine.jdbc.connections.spi.JdbcConnectionAccess} is tied to the Hibernate Session to
 	 * properly account for contextual information.  See {@link SessionImplementor#getJdbcConnectionAccess()}
 	 */
 	@Deprecated
@@ -297,17 +297,15 @@
 	public CurrentTenantIdentifierResolver getCurrentTenantIdentifierResolver();
 
 	/**
-<<<<<<< HEAD
 	 * Obtain the JPA Metamodel instance.
 	 *
 	 * @since 5.0
 	 */
 	public Metamodel getJpaMetamodel();
-=======
+	/**
 	 * Provides access to the named query repository
 	 *
 	 * @return
 	 */
 	public NamedQueryRepository getNamedQueryRepository();
->>>>>>> bc851680
 }