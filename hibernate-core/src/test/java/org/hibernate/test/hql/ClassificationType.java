--- conflicted
+++ resolved
@@ -1,116 +1,102 @@
-<<<<<<< HEAD
-package org.hibernate.test.hql;
-import java.io.Serializable;
-import java.sql.PreparedStatement;
-import java.sql.ResultSet;
-import java.sql.SQLException;
-import java.sql.Types;
-import org.hibernate.Hibernate;
-import org.hibernate.HibernateException;
-import org.hibernate.type.IntegerType;
-import org.hibernate.usertype.EnhancedUserType;
-=======
-package org.hibernate.test.hql;
-
-import org.hibernate.engine.SessionImplementor;
-import org.hibernate.type.IntegerType;
-import org.hibernate.usertype.EnhancedUserType;
-import org.hibernate.HibernateException;
-import org.hibernate.Hibernate;
-
-import java.sql.ResultSet;
-import java.sql.SQLException;
-import java.sql.PreparedStatement;
-import java.sql.Types;
-import java.io.Serializable;
->>>>>>> 0b10334e
-
-/**
- * A custom type for mapping {@link org.hibernate.test.hql.Classification} instances
- * to the respective db column.
- * </p>
- * THis is largely intended to mimic JDK5 enum support in JPA.  Here we are
- * using the approach of storing the ordinal values, rather than the names.
- *
- * @author Steve Ebersole
- */
-public class ClassificationType implements EnhancedUserType {
-
-	public int[] sqlTypes() {
-		return new int[] { Types.TINYINT };
-	}
-
-	public Class returnedClass() {
-		return Classification.class;
-	}
-
-	public boolean equals(Object x, Object y) throws HibernateException {
-		if ( x == null && y == null ) {
-			return false;
-		}
-		else if ( x != null ) {
-			return x.equals( y );
-		}
-		else {
-			return y.equals( x );
-		}
-	}
-
-	public int hashCode(Object x) throws HibernateException {
-		return x.hashCode();
-	}
-
-	public Object nullSafeGet(ResultSet rs, String[] names, SessionImplementor session, Object owner) throws HibernateException, SQLException {
-		Integer ordinal = ( Integer ) IntegerType.INSTANCE.nullSafeGet( rs, names[0], session );
-		return Classification.valueOf( ordinal );
-	}
-
-	public void nullSafeSet(PreparedStatement st, Object value, int index, SessionImplementor session) throws HibernateException, SQLException {
-		Integer ordinal = value == null ? null : new Integer( ( ( Classification ) value ).ordinal() );
-		Hibernate.INTEGER.nullSafeSet( st, ordinal, index, session );
-	}
-
-	public Object deepCopy(Object value) throws HibernateException {
-		return value;
-	}
-
-	public boolean isMutable() {
-		return false;
-	}
-
-	public Serializable disassemble(Object value) throws HibernateException {
-		return ( Classification ) value;
-	}
-
-	public Object assemble(Serializable cached, Object owner) throws HibernateException {
-		return cached;
-	}
-
-	public Object replace(Object original, Object target, Object owner) throws HibernateException {
-		return original;
-	}
-
-	public String objectToSQLString(Object value) {
-		return extractOrdinalString( value );
-	}
-
-	public String toXMLString(Object value) {
-		return extractName( value );
-	}
-
-	public Object fromXMLString(String xmlValue) {
-		return Classification.valueOf( xmlValue );
-	}
-
-	private String extractName(Object obj) {
-		return ( ( Classification ) obj ).name();
-	}
-
-	private int extractOrdinal(Object value) {
-		return ( ( Classification ) value ).ordinal();
-	}
-
-	private String extractOrdinalString(Object value) {
-		return Integer.toString( extractOrdinal( value ) );
-	}
-}
+package org.hibernate.test.hql;
+
+import java.io.Serializable;
+import java.sql.PreparedStatement;
+import java.sql.ResultSet;
+import java.sql.SQLException;
+import java.sql.Types;
+import org.hibernate.Hibernate;
+import org.hibernate.HibernateException;
+import org.hibernate.engine.SessionImplementor;
+import org.hibernate.type.IntegerType;
+import org.hibernate.usertype.EnhancedUserType;
+
+/**
+ * A custom type for mapping {@link org.hibernate.test.hql.Classification} instances
+ * to the respective db column.
+ * </p>
+ * THis is largely intended to mimic JDK5 enum support in JPA.  Here we are
+ * using the approach of storing the ordinal values, rather than the names.
+ *
+ * @author Steve Ebersole
+ */
+public class ClassificationType implements EnhancedUserType {
+
+	public int[] sqlTypes() {
+		return new int[] { Types.TINYINT };
+	}
+
+	public Class returnedClass() {
+		return Classification.class;
+	}
+
+	public boolean equals(Object x, Object y) throws HibernateException {
+		if ( x == null && y == null ) {
+			return false;
+		}
+		else if ( x != null ) {
+			return x.equals( y );
+		}
+		else {
+			return y.equals( x );
+		}
+	}
+
+	public int hashCode(Object x) throws HibernateException {
+		return x.hashCode();
+	}
+
+	public Object nullSafeGet(ResultSet rs, String[] names, SessionImplementor session, Object owner) throws HibernateException, SQLException {
+		Integer ordinal = IntegerType.INSTANCE.nullSafeGet( rs, names[0], session );
+		return Classification.valueOf( ordinal );
+	}
+
+	public void nullSafeSet(PreparedStatement st, Object value, int index, SessionImplementor session) throws HibernateException, SQLException {
+		Integer ordinal = value == null ? null : new Integer( ( ( Classification ) value ).ordinal() );
+		Hibernate.INTEGER.nullSafeSet( st, ordinal, index, session );
+	}
+
+	public Object deepCopy(Object value) throws HibernateException {
+		return value;
+	}
+
+	public boolean isMutable() {
+		return false;
+	}
+
+	public Serializable disassemble(Object value) throws HibernateException {
+		return ( Classification ) value;
+	}
+
+	public Object assemble(Serializable cached, Object owner) throws HibernateException {
+		return cached;
+	}
+
+	public Object replace(Object original, Object target, Object owner) throws HibernateException {
+		return original;
+	}
+
+	public String objectToSQLString(Object value) {
+		return extractOrdinalString( value );
+	}
+
+	public String toXMLString(Object value) {
+		return extractName( value );
+	}
+
+	public Object fromXMLString(String xmlValue) {
+		return Classification.valueOf( xmlValue );
+	}
+
+	private String extractName(Object obj) {
+		return ( ( Classification ) obj ).name();
+	}
+
+	private int extractOrdinal(Object value) {
+		return ( ( Classification ) value ).ordinal();
+	}
+
+	private String extractOrdinalString(Object value) {
+		return Integer.toString( extractOrdinal( value ) );
+	}
+}