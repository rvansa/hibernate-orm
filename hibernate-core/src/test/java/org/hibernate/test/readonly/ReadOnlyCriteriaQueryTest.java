--- conflicted
+++ resolved
@@ -1,5 +1,6 @@
 //$Id: CriteriaQueryTest.java 10976 2006-12-12 23:22:26Z steve.ebersole@jboss.com $
 package org.hibernate.test.readonly;
+
 import java.util.List;
 import junit.framework.Test;
 import org.hibernate.Criteria;
@@ -14,23 +15,16 @@
 import org.hibernate.criterion.Property;
 import org.hibernate.criterion.Restrictions;
 import org.hibernate.criterion.Subqueries;
-<<<<<<< HEAD
+import org.hibernate.internal.util.SerializationHelper;
 import org.hibernate.proxy.HibernateProxy;
 import org.hibernate.proxy.LazyInitializer;
 import org.hibernate.testing.junit.functional.FunctionalTestClassTestSuite;
-import org.hibernate.util.SerializationHelper;
-=======
-import org.hibernate.internal.util.SerializationHelper;
-import org.hibernate.testing.junit.functional.FunctionalTestClassTestSuite;
-import org.hibernate.proxy.HibernateProxy;
-import org.hibernate.proxy.LazyInitializer;
->>>>>>> 0b10334e
 
 /**
  * @author Gail Badner (adapted from org.hibernate.test.criteria.CriteriaQueryTest by Gavin King)
  */
 public class ReadOnlyCriteriaQueryTest extends AbstractReadOnlyTest {
-	
+
 	public ReadOnlyCriteriaQueryTest(String str) {
 		super(str);
 	}
@@ -39,14 +33,15 @@
 		return new String[] { "readonly/Enrolment.hbm.xml" };
 	}
 
-	public void configure(Configuration cfg) {
+	@Override
+    public void configure(Configuration cfg) {
 		super.configure( cfg );
 		cfg.setProperty( Environment.USE_QUERY_CACHE, "true" );
 		cfg.setProperty( Environment.CACHE_REGION_PREFIX, "criteriaquerytest" );
 		cfg.setProperty( Environment.USE_SECOND_LEVEL_CACHE, "true" );
 		cfg.setProperty( Environment.GENERATE_STATISTICS, "true" );
 	}
-	
+
 	public static Test suite() {
 		return new FunctionalTestClassTestSuite( ReadOnlyCriteriaQueryTest.class );
 	}
@@ -593,7 +588,7 @@
 		assertFalse( Hibernate.isInitialized( coursePreferred ) );
 		checkProxyReadOnly( s, coursePreferred, false );
 		Hibernate.initialize( coursePreferred );
-		checkProxyReadOnly( s, coursePreferred, false );		
+		checkProxyReadOnly( s, coursePreferred, false );
 		assertFalse( Hibernate.isInitialized( gavin.getEnrolments() ) );
 		Hibernate.initialize( gavin.getEnrolments() );
 		assertTrue( Hibernate.isInitialized( gavin.getEnrolments() ) );
@@ -888,7 +883,7 @@
 		t.commit();
 		s.close();
 	}
-	
+
 	public void testScrollCriteria() {
 		Session session = openSession();
 		Transaction t = session.beginTransaction();
@@ -906,12 +901,12 @@
 		assertTrue( session.isReadOnly( course ) );
 		sr.close();
 		session.delete(course);
-		
+
 		t.commit();
 		session.close();
-		
-	}
-	
+
+	}
+
 	public void testSubselect() {
 
 		Session s = openSession();
@@ -921,7 +916,7 @@
 		course.setCourseCode("HIB");
 		course.setDescription("Hibernate Training");
 		s.persist(course);
-		
+
 		Course coursePreferred = new Course();
 		coursePreferred.setCourseCode( "JBOSS" );
 		coursePreferred.setDescription( "JBoss" );
@@ -1042,19 +1037,19 @@
 		s.delete( enrolment.getCourse() );
 		s.delete(enrolment);
 		t.commit();
-		s.close();		
-	}
-	
+		s.close();
+	}
+
 	public void testDetachedCriteria() {
-		
+
 		DetachedCriteria dc = DetachedCriteria.forClass(Student.class)
 			.add( Property.forName("name").eq("Gavin King") )
 			.addOrder( Order.asc("studentNumber") );
-		
+
 		byte[] bytes = SerializationHelper.serialize(dc);
-		
+
 		dc = (DetachedCriteria) SerializationHelper.deserialize( bytes );
-		
+
 		Session session = openSession();
 		Transaction t = session.beginTransaction();
 
@@ -1091,26 +1086,26 @@
 		t.commit();
 		session.close();
 	}
-	
+
 		public void testTwoAliasesCache() {
 			Session s = openSession();
 			Transaction t = s.beginTransaction();
-			
+
 			Course course = new Course();
 			course.setCourseCode("HIB");
 			course.setDescription("Hibernate Training");
 			s.save(course);
-			
+
 			Student gavin = new Student();
 			gavin.setName("Gavin King");
 			gavin.setStudentNumber(666);
 			s.save(gavin);
-			
+
 			Student xam = new Student();
 			xam.setName("Max Rydahl Andersen");
 			xam.setStudentNumber(101);
 			s.save(xam);
-			
+
 			Enrolment enrolment1 = new Enrolment();
 			enrolment1.setCourse(course);
 			enrolment1.setCourseCode(course.getCourseCode());
@@ -1120,7 +1115,7 @@
 			enrolment1.setStudentNumber(xam.getStudentNumber());
 			xam.getEnrolments().add(enrolment1);
 			s.save(enrolment1);
-			
+
 			Enrolment enrolment2 = new Enrolment();
 			enrolment2.setCourse(course);
 			enrolment2.setCourseCode(course.getCourseCode());
@@ -1135,7 +1130,7 @@
 
 			s = openSession();
 			t = s.beginTransaction();
-			
+
 			List list = s.createCriteria(Enrolment.class)
 				.createAlias("student", "s")
 				.createAlias("course", "c")
@@ -1143,7 +1138,7 @@
 				.setCacheable(true)
 				.setReadOnly( true )
 				.list();
-			
+
 			assertEquals( list.size(), 2 );
 
 			Enrolment e = ( Enrolment ) list.get( 0 );
@@ -1169,10 +1164,10 @@
 
 			t.commit();
 			s.close();
-	
+
 			s = openSession();
 			t = s.beginTransaction();
-			
+
 			list = s.createCriteria(Enrolment.class)
 				.createAlias("student", "s")
 				.createAlias("course", "c")
@@ -1181,7 +1176,7 @@
 				.setCacheable(true)
 				.setReadOnly( true )
 				.list();
-		
+
 			assertEquals( list.size(), 2 );
 
 			e = ( Enrolment ) list.get( 0 );
@@ -1207,10 +1202,10 @@
 
 			t.commit();
 			s.close();
-	
+
 			s = openSession();
 			t = s.beginTransaction();
-			
+
 			list = s.createCriteria(Enrolment.class)
 				.setReadOnly( true )
 				.createAlias("student", "s")
@@ -1218,7 +1213,7 @@
 				.add( Restrictions.isNotEmpty("s.enrolments") )
 				.setCacheable(true)
 				.list();
-			
+
 			assertEquals( list.size(), 2 );
 
 			e = ( Enrolment ) list.get( 0 );
@@ -1247,7 +1242,7 @@
 			s.delete( enrolment1.getCourse() );
 			s.delete( enrolment1.getStudent() );
 			s.delete( enrolment2.getStudent() );
-		
+
 			t.commit();
 			s.close();
 	}
@@ -1256,22 +1251,22 @@
 	public void testProjectionsUsingProperty() {
 		Session s = openSession();
 		Transaction t = s.beginTransaction();
-		
+
 		Course course = new Course();
 		course.setCourseCode("HIB");
 		course.setDescription("Hibernate Training");
 		s.save(course);
-		
+
 		Student gavin = new Student();
 		gavin.setName("Gavin King");
 		gavin.setStudentNumber(667);
 		s.save(gavin);
-		
+
 		Student xam = new Student();
 		xam.setName("Max Rydahl Andersen");
 		xam.setStudentNumber(101);
 		s.save(xam);
-		
+
 		Enrolment enrolment = new Enrolment();
 		enrolment.setCourse(course);
 		enrolment.setCourseCode(course.getCourseCode());
@@ -1281,7 +1276,7 @@
 		enrolment.setStudentNumber(xam.getStudentNumber());
 		xam.getEnrolments().add(enrolment);
 		s.save(enrolment);
-		
+
 		enrolment = new Enrolment();
 		enrolment.setCourse(course);
 		enrolment.setCourseCode(course.getCourseCode());
@@ -1291,14 +1286,14 @@
 		enrolment.setStudentNumber(gavin.getStudentNumber());
 		gavin.getEnrolments().add(enrolment);
 		s.save(enrolment);
-		
+
 		s.flush();
-		
+
 		Long count = (Long) s.createCriteria(Enrolment.class)
 			.setProjection( Property.forName("studentNumber").count().setDistinct() )
 			.uniqueResult();
 		assertEquals(count, new Long(2));
-		
+
 		Object object = s.createCriteria(Enrolment.class)
 			.setProjection( Projections.projectionList()
 					.add( Property.forName("studentNumber").count() )
@@ -1307,14 +1302,14 @@
 					.add( Property.forName("studentNumber").avg() )
 			)
 			.uniqueResult();
-		Object[] result = (Object[])object; 
-		
+		Object[] result = (Object[])object;
+
 		assertEquals(new Long(2),result[0]);
 		assertEquals(new Long(667),result[1]);
 		assertEquals(new Long(101),result[2]);
 		assertEquals(384.0, ( (Double) result[3] ).doubleValue(), 0.01);
-		
-		
+
+
 		s.createCriteria(Enrolment.class)
 		    .add( Property.forName("studentNumber").gt( new Long(665) ) )
 		    .add( Property.forName("studentNumber").lt( new Long(668) ) )
@@ -1322,7 +1317,7 @@
 		    .add( Property.forName("year").eq( new Short( (short) 1999 ) ) )
 		    .addOrder( Property.forName("studentNumber").asc() )
 			.uniqueResult();
-	
+
 		List resultWithMaps = s.createCriteria(Enrolment.class)
 			.setProjection( Projections.projectionList()
 					.add( Property.forName("studentNumber").as("stNumber") )
@@ -1333,27 +1328,27 @@
 		    .addOrder( Property.forName("studentNumber").asc() )
 			.setResultTransformer(Criteria.ALIAS_TO_ENTITY_MAP)
 			.list();
-		
+
 		assertEquals(1, resultWithMaps.size());
 		Map m1 = (Map) resultWithMaps.get(0);
-		
+
 		assertEquals(new Long(667), m1.get("stNumber"));
-		assertEquals(course.getCourseCode(), m1.get("cCode"));		
+		assertEquals(course.getCourseCode(), m1.get("cCode"));
 
 		resultWithMaps = s.createCriteria(Enrolment.class)
 			.setProjection( Property.forName("studentNumber").as("stNumber") )
 		    .addOrder( Order.desc("stNumber") )
 			.setResultTransformer(Criteria.ALIAS_TO_ENTITY_MAP)
 			.list();
-		
+
 		assertEquals(2, resultWithMaps.size());
 		Map m0 = (Map) resultWithMaps.get(0);
 		m1 = (Map) resultWithMaps.get(1);
-		
+
 		assertEquals(new Long(101), m1.get("stNumber"));
 		assertEquals(new Long(667), m0.get("stNumber"));
 
-	
+
 		List resultWithAliasedBean = s.createCriteria(Enrolment.class)
 			.createAlias("student", "st")
 			.createAlias("course", "co")
@@ -1364,13 +1359,13 @@
 			.addOrder( Order.desc("studentName") )
 			.setResultTransformer( Transformers.aliasToBean(StudentDTO.class) )
 			.list();
-		
+
 		assertEquals(2, resultWithAliasedBean.size());
-		
+
 		StudentDTO dto = (StudentDTO) resultWithAliasedBean.get(0);
 		assertNotNull(dto.getDescription());
 		assertNotNull(dto.getName());
-	
+
 		s.createCriteria(Student.class)
 			.add( Restrictions.like("name", "Gavin", MatchMode.START) )
 			.addOrder( Order.asc("name") )
@@ -1387,27 +1382,27 @@
 					.add( Property.forName("c.description") )
 				)
 			.uniqueResult();
-			
+
 		Projection p1 = Projections.projectionList()
 			.add( Property.forName("studentNumber").count() )
 			.add( Property.forName("studentNumber").max() )
 			.add( Projections.rowCount() );
-		
+
 		Projection p2 = Projections.projectionList()
 			.add( Property.forName("studentNumber").min() )
 			.add( Property.forName("studentNumber").avg() )
 			.add( Projections.sqlProjection(
-					"1 as constOne, count(*) as countStar", 
-					new String[] { "constOne", "countStar" }, 
+					"1 as constOne, count(*) as countStar",
+					new String[] { "constOne", "countStar" },
 					new Type[] { Hibernate.INTEGER, Hibernate.INTEGER }
 			) );
-	
+
 		Object[] array = (Object[]) s.createCriteria(Enrolment.class)
 			.setProjection( Projections.projectionList().add(p1).add(p2) )
 			.uniqueResult();
-		
+
 		assertEquals( array.length, 7 );
-		
+
 		List list = s.createCriteria(Enrolment.class)
 			.createAlias("student", "st")
 			.createAlias("course", "co")
@@ -1417,13 +1412,13 @@
 					.add( Property.forName("year").group() )
 			)
 			.list();
-		
+
 		assertEquals( list.size(), 2 );
-		
+
 		s.delete(gavin);
 		s.delete(xam);
 		s.delete(course);
-		
+
 		t.commit();
 		s.close();
 	}
@@ -1544,7 +1539,7 @@
 		t.commit();
 		session.close();
 	}
-	
+
 	public void testAliasJoinCriterion() {
 		Session session = openSession();
 		Transaction t = session.beginTransaction();
@@ -1583,9 +1578,9 @@
 			.setProjection( Property.forName("pc.courseCode") )
 			.addOrder(Order.asc("pc.courseCode"))
 			.list();
-		
+
 		assertEquals( 3, result.size() );
-		
+
 		// can't be sure of NULL comparison ordering aside from they should
 		// either come first or last
 		if ( result.get( 0 ) == null ) {
@@ -1597,26 +1592,26 @@
 			assertNull( result.get(1) );
 			assertEquals( "HIB-A", result.get(0) );
 		}
-		
+
 		// test == on non existent value
 		result = session.createCriteria( Student.class )
 		.createAlias( "preferredCourse", "pc", Criteria.LEFT_JOIN, Restrictions.eq("pc.courseCode", "HIB-R") )
 		.setProjection( Property.forName("pc.courseCode") )
 		.addOrder(Order.asc("pc.courseCode"))
 		.list();
-	
+
 		assertEquals( 3, result.size() );
 		assertNull( result.get(2) );
 		assertNull( result.get(1) );
 		assertNull(result.get(0) );
-		
+
 		// test != on one existing value
 		result = session.createCriteria( Student.class )
 		.createAlias( "preferredCourse", "pc", Criteria.LEFT_JOIN, Restrictions.ne("pc.courseCode", "HIB-A") )
 		.setProjection( Property.forName("pc.courseCode") )
 		.addOrder(Order.asc("pc.courseCode"))
 		.list();
-	
+
 		assertEquals( 3, result.size() );
 		// can't be sure of NULL comparison ordering aside from they should
 		// either come first or last
@@ -1639,7 +1634,7 @@
 		session.close();
 	}
 	*/
-	
+
 	private void checkProxyReadOnly(Session s, Object proxy, boolean expectedReadOnly) {
 		assertTrue( proxy instanceof HibernateProxy );
 		LazyInitializer li = ( ( HibernateProxy ) proxy ).getHibernateLazyInitializer();
