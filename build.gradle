apply plugin: 'eclipse'
apply plugin: 'idea'
apply from: "./libraries.gradle"

allprojects {
    repositories {
	mavenCentral()
    	mavenLocal()
        
        
        mavenRepo name: 'jboss-nexus', url: "http://repository.jboss.org/nexus/content/groups/public/"
        mavenRepo name: "jboss-snapshots", url: "http://snapshots.jboss.org/maven2/"
    }
}

buildscript {
    repositories {
	mavenCentral()
	    mavenLocal()
        
        
        mavenRepo name: 'jboss-nexus', url: "http://repository.jboss.org/nexus/content/groups/public/"
        mavenRepo name: "jboss-snapshots", url: "http://snapshots.jboss.org/maven2/"
    }
    dependencies {
        classpath 'org.hibernate.build.gradle:gradle-upload-auth-plugin:1.1.1'
    }
}

ext.hibernateTargetVersion = '4.2.0-SNAPSHOT'

idea {
    project {
        languageLevel = '1.6'
        ipr {
            withXml { provider ->
                provider.node.component.find { it.@name == 'VcsDirectoryMappings' }.mapping.@vcs = 'Git'
                def maxHeapSizeConfig =  provider.node.component.find { it.@name == 'JavacSettings' }
                if( maxHeapSizeConfig == null ){
                    def javacSettingsNode =  provider.node.appendNode('component',[name: 'JavacSettings'])
                    javacSettingsNode.appendNode('option', [name:"MAXIMUM_HEAP_SIZE", value:"512"])
                }
            }
            beforeMerged { project ->
                project.modulePaths.clear()
            }
        }
    }
    module {
        name = "hibernate-orm"
    }
}

<<<<<<< HEAD
// build a map of the dependency artifacts to use.  Allows centralized definition of the version of artifacts to
// use.  In that respect it serves a role similar to <dependencyManagement> in Maven
junitVersion = '4.10'
h2Version = '1.2.145'
bytemanVersion = '1.5.2'

libraries = [
        // Ant
        ant:            'org.apache.ant:ant:1.8.2',

        // Antlr
        antlr:          'antlr:antlr:2.7.7',

        // Annotations
        commons_annotations:
                        'org.hibernate.common:hibernate-commons-annotations:4.0.1.Final@jar',
        jandex:         'org.jboss:jandex:1.1.0.Alpha1',
        classmate:      'com.fasterxml:classmate:0.5.4',

        // Dom4J
        dom4j:          'dom4j:dom4j:1.6.1@jar',

        // Javassist
        javassist:      'org.javassist:javassist:3.15.0-GA',

        // javax
        jpa:            'org.hibernate.javax.persistence:hibernate-jpa-2.1-api:1.0.0.Draft-7plus',
        jta:            'org.jboss.spec.javax.transaction:jboss-transaction-api_1.1_spec:1.0.0.Final',
        validation:     'javax.validation:validation-api:1.0.0.GA',
        jacc:           'org.jboss.spec.javax.security.jacc:jboss-jacc-api_1.4_spec:1.0.0.Final',

        // logging
        logging:        'org.jboss.logging:jboss-logging:3.1.0.GA',
        logging_processor:  'org.jboss.logging:jboss-logging-processor:1.0.0.Final',

        // jaxb task
        jaxb:           'com.sun.xml.bind:jaxb-xjc:2.2.5',
        jaxb2_basics:   'org.jvnet.jaxb2_commons:jaxb2-basics:0.6.3',
        jaxb2_ant:      'org.jvnet.jaxb2_commons:jaxb2-basics-ant:0.6.3',
        jaxb2_jaxb:     'org.jvnet.jaxb2_commons:jaxb2-basics-jaxb:2.2.4-1',
        jaxb2_jaxb_xjc: 'org.jvnet.jaxb2_commons:jaxb2-basics-jaxb-xjc:2.2.4-1',
        // ~~~~~~~~~~~~~~~~~~~~~~~~~~ testing

        // logging for testing
        log4j:          'log4j:log4j:1.2.16',

        junit:           "junit:junit:${junitVersion}",
        byteman:         "org.jboss.byteman:byteman:${bytemanVersion}",
        byteman_install: "org.jboss.byteman:byteman-install:${bytemanVersion}",
        byteman_bmunit:  "org.jboss.byteman:byteman-bmunit:${bytemanVersion}",
        jpa_modelgen:    'org.hibernate:hibernate-jpamodelgen:1.2.0.Final',
        shrinkwrap_api:  'org.jboss.shrinkwrap:shrinkwrap-api:1.0.0-beta-6',
        shrinkwrap:      'org.jboss.shrinkwrap:shrinkwrap-impl-base:1.0.0-beta-6',
        validator:       'org.hibernate:hibernate-validator:4.3.0.Final',
        h2:              "com.h2database:h2:${h2Version}"
]
=======
>>>>>>> fd8a45b2


subprojects { subProject ->
    apply plugin: 'idea'
    apply plugin: 'eclipse'

    defaultTasks 'build'

    group = 'org.hibernate'
    version = rootProject.hibernateTargetVersion

    // minimize changes, at least for now (gradle uses 'build' by default)..
    buildDir = "target"
    if ( ! subProject.name.startsWith( 'release' )  && ! subProject.name.startsWith( 'documentation' ) ) {
        apply plugin: 'java'
        apply plugin: 'maven' // for install task as well as deploy dependencies
        apply plugin: 'uploadAuth'

        configurations {
            provided {
                // todo : need to make sure these are non-exported
                description = 'Non-exported compile-time dependencies.'
            }
            jbossLoggingTool {
                description = "Dependencies for running the JBoss logging AnnotationProcessor tool"
            }
            hibernateJpaModelGenTool {
                description = "Dependencies for running the Hibernate JPA Metamodel Generator AnnotationProcessor tool"
            }
            deployerJars {
                description = 'Jars needed for doing deployment to JBoss Nexus repo'
            }
            jaxb {
                description = 'Dependencies for running ant xjc (jaxb class generation)'
            }
            configurations {
                all*.exclude group: 'xml-apis', module: 'xml-apis'
            }

        }

        ext.toolsJar = file("${System.getProperty('java.home')}/../lib/tools.jar")
        // appropriately inject the common dependencies into each sub-project
        dependencies {
            compile( libraries.logging )
            testCompile( libraries.junit )
            testCompile( libraries.byteman )
            testCompile( libraries.byteman_install )
            testCompile( libraries.byteman_bmunit )
<<<<<<< HEAD
            testCompile files( toolsJar )
            testRuntime( libraries.log4j )
=======
            
            testRuntime( libraries.slf4j_api )
            testRuntime( libraries.slf4j_log4j12 )
            testRuntime( libraries.jcl_slf4j )
            testRuntime( libraries.jcl_api )
            testRuntime( libraries.jcl )
>>>>>>> fd8a45b2
            testRuntime( libraries.javassist )
            testRuntime( libraries.h2 )
            jbossLoggingTool( libraries.logging_processor )
            hibernateJpaModelGenTool( libraries.jpa_modelgen )
            jaxb( libraries.jaxb ){
                exclude group: "javax.xml.stream"
            }
            jaxb( libraries.jaxb2_basics )
            jaxb( libraries.jaxb2_ant )
            jaxb( libraries.jaxb2_jaxb )
            jaxb( libraries.jaxb2_jaxb_xjc )
            deployerJars "org.apache.maven.wagon:wagon-http:1.0"
        }
        if(ext.toolsJar.exists()){
            dependencies{
                testCompile files( toolsJar )
            }
        }
        ext.aptDumpDir = subProject.file( "${buildDir}/tmp/apt" )

        sourceSets.main {
            compileClasspath += configurations.provided
        }

        sourceSets.all {
            ext.originalJavaSrcDirs = java.srcDirs
            ext.generatedLoggingSrcDir = file( "${buildDir}/generated-src/logging/${name}" )
            java.srcDir generatedLoggingSrcDir
        }

        task generateMainLoggingClasses(type: Compile) {
            classpath = compileJava.classpath + configurations.jbossLoggingTool
            source = sourceSets.main.originalJavaSrcDirs
            destinationDir = aptDumpDir
            options.define(
                    compilerArgs: [
                            "-nowarn",
                            "-proc:only",
                            "-encoding", "UTF-8",
                            "-processor", "org.jboss.logging.processor.apt.LoggingToolsProcessor",
                            "-s", "$sourceSets.main.generatedLoggingSrcDir.absolutePath",
                            "-AloggingVersion=3.0",
                            "-source", "1.6",
                            "-target", "1.6",
                            "-AtranslationFilesPath=${project.rootDir}/src/main/resources"

                    ]
            );
            outputs.dir sourceSets.main.generatedLoggingSrcDir;
            doFirst {
//                source = sourceSets.main.originalJavaSrcDirs
                sourceSets.main.generatedLoggingSrcDir.mkdirs()
            }
        }

        // for the time being eat the annoying output from running the annotation processors
        generateMainLoggingClasses.logging.captureStandardError(LogLevel.INFO)

        compileJava.dependsOn generateMainLoggingClasses
        compileJava.options.define(compilerArgs: ["-proc:none", "-encoding", "UTF-8"])
        compileTestJava.options.define(compilerArgs: ["-proc:none", "-encoding", "UTF-8"])

        manifest.mainAttributes(
                provider: 'gradle',
                'Implementation-Url': 'http://hibernate.org',
                'Implementation-Version': version,
                'Implementation-Vendor': 'Hibernate.org',
                'Implementation-Vendor-Id': 'org.hibernate'
        )

        tasks.withType(Test) {
            System.getProperties().each { Map.Entry entry ->
                if ( entry.key.startsWith( 'hibernate.') ) {
                    systemProperty entry.key, entry.value
                }
            }
            maxHeapSize = "1024m"
        }



        processTestResources.doLast( {
            copy {
                from( sourceSets.test.java.srcDirs ) {
                    include '**/*.properties'
                    include '**/*.xml'
                }
                into sourceSets.test.output.classesDir
            }
        } )

        assemble.doLast( { install } )
        uploadArchives.dependsOn install

        targetCompatibility = "1.6"
        sourceCompatibility = "1.6"

        idea {
            module {
                iml {
                    beforeMerged { module ->
                        module.dependencies.clear()
                        module.excludeFolders.clear()
                    }
                    whenMerged { module ->
                        module.dependencies*.exported = true
                        module.excludeFolders += module.pathFactory.path(file(".gradle"))
                        module.excludeFolders += module.pathFactory.path(file("$buildDir/bundles"))
                        module.excludeFolders += module.pathFactory.path(file("$buildDir/classes"))
                        module.excludeFolders += module.pathFactory.path(file("$buildDir/dependency-cache"))
                        module.excludeFolders += module.pathFactory.path(file("$buildDir/libs"))
                        module.excludeFolders += module.pathFactory.path(file("$buildDir/reports"))
                        module.excludeFolders += module.pathFactory.path(file("$buildDir/test-results"))
                        module.excludeFolders += module.pathFactory.path(file("$buildDir/tmp"))
                        module.excludeFolders += module.pathFactory.path(file("$buildDir/matrix"))
                        module.excludeFolders += module.pathFactory.path(file("$buildDir/resources"))
                        module.excludeFolders -= module.pathFactory.path(file("$buildDir"))
                    }
                }
                downloadSources = true
                scopes.COMPILE.plus += configurations.provided
            }
        }

        eclipse {
            classpath {
                plusConfigurations.add( configurations.provided )
            }
        }

        // elements used to customize the generated POM used during upload
        def pomConfig = {
            name 'A Hibernate Core Module'
            description 'A module of the Hibernate Core project'
            url 'http://hibernate.org'
            organization {
                name 'Hibernate.org'
                url 'http://hibernate.org'
            }
            issueManagement {
                system 'jira'
                url 'http://opensource.atlassian.com/projects/hibernate/browse/HHH'
            }
            scm {
                url "http://github.com/hibernate/hibernate-core"
                connection "scm:git:http://github.com/hibernate/hibernate-core.git"
                developerConnection "scm:git:git@github.com:hibernate/hibernate-core.git"
            }
            licenses {
                license {
                    name 'GNU Lesser General Public License'
                    url 'http://www.gnu.org/licenses/lgpl-2.1.html'
                    comments 'See discussion at http://hibernate.org/license for more details.'
                    distribution 'repo'
                }
            }
            developers {
                developer {
                    id 'hibernate-team'
                    name 'The Hibernate Development Team'
                    organization 'Hibernate.org'
                    organizationUrl 'http://hibernate.org'
                }
            }
        }

        subProject.ext.basePomConfig = pomConfig

        configure(install.repositories.mavenInstaller) {
            pom.project pomConfig
        }

        uploadArchives {
            repositories.mavenDeployer {
                name = 'jbossDeployer'
                configuration = configurations.deployerJars
                pom.project pomConfig
                repository(id: "jboss-releases-repository", url: "https://repository.jboss.org/nexus/service/local/staging/deploy/maven2/")
                snapshotRepository(id: "jboss-snapshots-repository", url: "https://repository.jboss.org/nexus/content/repositories/snapshots")
            }
        }

        task sourcesJar(type: Jar, dependsOn: compileJava) {
            from sourceSets.main.allSource
            classifier = 'sources'
        }

        artifacts {
            archives sourcesJar
        }

        uploadArchives.dependsOn sourcesJar
    }

}
dependsOnChildren()

// This is a task that generates the gradlew scripts, allowing users to run gradle without having gradle installed
// on their system.
// This task should be run by "build master" and the resulting output committed to source control.  Its outputs include:
//  1) /gradlew which is the *NIX shell script for executing builds
//  2) /gradlew.bat which is the windows bat script for for executing builds
//  3) /wrapper which is a directory named by the "jarPath" config which contains other needed files.
task wrapper(type: Wrapper) {
    gradleVersion = '1.1'
}<|MERGE_RESOLUTION|>--- conflicted
+++ resolved
@@ -51,67 +51,6 @@
     }
 }
 
-<<<<<<< HEAD
-// build a map of the dependency artifacts to use.  Allows centralized definition of the version of artifacts to
-// use.  In that respect it serves a role similar to <dependencyManagement> in Maven
-junitVersion = '4.10'
-h2Version = '1.2.145'
-bytemanVersion = '1.5.2'
-
-libraries = [
-        // Ant
-        ant:            'org.apache.ant:ant:1.8.2',
-
-        // Antlr
-        antlr:          'antlr:antlr:2.7.7',
-
-        // Annotations
-        commons_annotations:
-                        'org.hibernate.common:hibernate-commons-annotations:4.0.1.Final@jar',
-        jandex:         'org.jboss:jandex:1.1.0.Alpha1',
-        classmate:      'com.fasterxml:classmate:0.5.4',
-
-        // Dom4J
-        dom4j:          'dom4j:dom4j:1.6.1@jar',
-
-        // Javassist
-        javassist:      'org.javassist:javassist:3.15.0-GA',
-
-        // javax
-        jpa:            'org.hibernate.javax.persistence:hibernate-jpa-2.1-api:1.0.0.Draft-7plus',
-        jta:            'org.jboss.spec.javax.transaction:jboss-transaction-api_1.1_spec:1.0.0.Final',
-        validation:     'javax.validation:validation-api:1.0.0.GA',
-        jacc:           'org.jboss.spec.javax.security.jacc:jboss-jacc-api_1.4_spec:1.0.0.Final',
-
-        // logging
-        logging:        'org.jboss.logging:jboss-logging:3.1.0.GA',
-        logging_processor:  'org.jboss.logging:jboss-logging-processor:1.0.0.Final',
-
-        // jaxb task
-        jaxb:           'com.sun.xml.bind:jaxb-xjc:2.2.5',
-        jaxb2_basics:   'org.jvnet.jaxb2_commons:jaxb2-basics:0.6.3',
-        jaxb2_ant:      'org.jvnet.jaxb2_commons:jaxb2-basics-ant:0.6.3',
-        jaxb2_jaxb:     'org.jvnet.jaxb2_commons:jaxb2-basics-jaxb:2.2.4-1',
-        jaxb2_jaxb_xjc: 'org.jvnet.jaxb2_commons:jaxb2-basics-jaxb-xjc:2.2.4-1',
-        // ~~~~~~~~~~~~~~~~~~~~~~~~~~ testing
-
-        // logging for testing
-        log4j:          'log4j:log4j:1.2.16',
-
-        junit:           "junit:junit:${junitVersion}",
-        byteman:         "org.jboss.byteman:byteman:${bytemanVersion}",
-        byteman_install: "org.jboss.byteman:byteman-install:${bytemanVersion}",
-        byteman_bmunit:  "org.jboss.byteman:byteman-bmunit:${bytemanVersion}",
-        jpa_modelgen:    'org.hibernate:hibernate-jpamodelgen:1.2.0.Final',
-        shrinkwrap_api:  'org.jboss.shrinkwrap:shrinkwrap-api:1.0.0-beta-6',
-        shrinkwrap:      'org.jboss.shrinkwrap:shrinkwrap-impl-base:1.0.0-beta-6',
-        validator:       'org.hibernate:hibernate-validator:4.3.0.Final',
-        h2:              "com.h2database:h2:${h2Version}"
-]
-=======
->>>>>>> fd8a45b2
-
-
 subprojects { subProject ->
     apply plugin: 'idea'
     apply plugin: 'eclipse'
@@ -159,17 +98,11 @@
             testCompile( libraries.byteman )
             testCompile( libraries.byteman_install )
             testCompile( libraries.byteman_bmunit )
-<<<<<<< HEAD
-            testCompile files( toolsJar )
-            testRuntime( libraries.log4j )
-=======
-            
             testRuntime( libraries.slf4j_api )
             testRuntime( libraries.slf4j_log4j12 )
             testRuntime( libraries.jcl_slf4j )
             testRuntime( libraries.jcl_api )
             testRuntime( libraries.jcl )
->>>>>>> fd8a45b2
             testRuntime( libraries.javassist )
             testRuntime( libraries.h2 )
             jbossLoggingTool( libraries.logging_processor )
@@ -177,13 +110,14 @@
             jaxb( libraries.jaxb ){
                 exclude group: "javax.xml.stream"
             }
+            jaxb( libraries.jaxb )
             jaxb( libraries.jaxb2_basics )
             jaxb( libraries.jaxb2_ant )
             jaxb( libraries.jaxb2_jaxb )
             jaxb( libraries.jaxb2_jaxb_xjc )
             deployerJars "org.apache.maven.wagon:wagon-http:1.0"
         }
-        if(ext.toolsJar.exists()){
+        if( ext.toolsJar.exists() ){
             dependencies{
                 testCompile files( toolsJar )
             }
