--- conflicted
+++ resolved
@@ -88,7 +88,6 @@
 import org.hibernate.jpa.AvailableSettings;
 import org.hibernate.jpa.boot.spi.EntityManagerFactoryBuilder;
 import org.hibernate.jpa.boot.spi.IntegratorProvider;
-import org.hibernate.jpa.boot.spi.JpaUnifiedSettingsBuilder;
 import org.hibernate.jpa.boot.spi.PersistenceUnitDescriptor;
 import org.hibernate.jpa.event.spi.JpaIntegrator;
 import org.hibernate.jpa.internal.EntityManagerFactoryImpl;
@@ -111,13 +110,8 @@
 import org.hibernate.metamodel.internal.source.annotations.util.JPADotNames;
 import org.hibernate.metamodel.internal.source.annotations.util.JandexHelper;
 import org.hibernate.proxy.EntityNotFoundDelegate;
-<<<<<<< HEAD
-import org.hibernate.secure.internal.JACCConfiguration;
-=======
 import org.hibernate.secure.spi.GrantedPermission;
 import org.hibernate.secure.spi.JaccService;
-import org.hibernate.service.ConfigLoader;
->>>>>>> bc851680
 import org.hibernate.service.ServiceRegistry;
 import org.hibernate.service.spi.ServiceRegistryImplementor;
 
@@ -1055,22 +1049,10 @@
 				identifierGeneratorFactory.register( entry.getKey(), entry.getValue() );
 			}
 		}
-
-<<<<<<< HEAD
-		if ( jaccDefinitions != null ) {
-			for ( JaccDefinition jaccDefinition : jaccDefinitions ) {
-				JACCConfiguration jaccCfg = new JACCConfiguration( jaccDefinition.contextId );
-				jaccCfg.addPermission(
-						jaccDefinition.role,
-						jaccDefinition.clazz,
-						jaccDefinition.actions
-				);
-=======
 		if ( grantedJaccPermissions != null ) {
 			final JaccService jaccService = serviceRegistry.getService( JaccService.class );
 			for ( GrantedPermission grantedPermission : grantedJaccPermissions ) {
 				jaccService.addPermission( grantedPermission );
->>>>>>> bc851680
 			}
 		}
 
