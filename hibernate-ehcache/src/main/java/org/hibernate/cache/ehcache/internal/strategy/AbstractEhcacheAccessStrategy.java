/*
 * Hibernate, Relational Persistence for Idiomatic Java
 *
 * Copyright (c) 2011, Red Hat Inc. or third-party contributors as
 * indicated by the @author tags or express copyright attribution
 * statements applied by the authors.  All third-party contributions are
 * distributed under license by Red Hat Inc.
 *
 * This copyrighted material is made available to anyone wishing to use, modify,
 * copy, or redistribute it subject to the terms and conditions of the GNU
 * Lesser General Public License, as published by the Free Software Foundation.
 *
 * This program is distributed in the hope that it will be useful,
 * but WITHOUT ANY WARRANTY; without even the implied warranty of MERCHANTABILITY
 * or FITNESS FOR A PARTICULAR PURPOSE.  See the GNU Lesser General Public License
 * for more details.
 *
 * You should have received a copy of the GNU Lesser General Public License
 * along with this distribution; if not, write to:
 * Free Software Foundation, Inc.
 * 51 Franklin Street, Fifth Floor
 * Boston, MA  02110-1301  USA
 */
package org.hibernate.cache.ehcache.internal.strategy;

import org.hibernate.cache.CacheException;
import org.hibernate.cache.ehcache.internal.regions.EhcacheTransactionalDataRegion;
import org.hibernate.cache.spi.access.SoftLock;
import org.hibernate.cfg.Settings;

/**
 * Ultimate superclass for all Ehcache specific Hibernate AccessStrategy implementations.
 *
 * @param <T> type of the enclosed region
 *
 * @author Chris Dennis
 * @author Alex Snaps
 */
abstract class AbstractEhcacheAccessStrategy<T extends EhcacheTransactionalDataRegion> {
	private final T region;
	private final Settings settings;

	/**
	 * Create an access strategy wrapping the given region.
	 *
	 * @param region The wrapped region.  Accessible to subclasses via {@link #region()}
	 * @param settings The Hibernate settings.  Accessible to subclasses via {@link #settings()}
	 */
<<<<<<< HEAD
	protected final T region;
=======
	AbstractEhcacheAccessStrategy(T region, Settings settings) {
		this.region = region;
		this.settings = settings;
	}

	/**
	 * The wrapped Hibernate cache region.
	 */
	protected T region() {
		return region;
	}
>>>>>>> f40f814b

	/**
	 * The settings for this persistence unit.
	 */
<<<<<<< HEAD
	AbstractEhcacheAccessStrategy(T region) {
		this.region = region;
=======
	protected Settings settings() {
		return settings;
>>>>>>> f40f814b
	}

	/**
	 * This method is a placeholder for method signatures supplied by interfaces pulled in further down the class
	 * hierarchy.
	 *
	 * @see org.hibernate.cache.spi.access.EntityRegionAccessStrategy#putFromLoad(java.lang.Object, java.lang.Object, long, java.lang.Object)
	 * @see org.hibernate.cache.spi.access.CollectionRegionAccessStrategy#putFromLoad(java.lang.Object, java.lang.Object, long, java.lang.Object)
	 */
	public final boolean putFromLoad(Object key, Object value, long txTimestamp, Object version) throws CacheException {
		return putFromLoad( key, value, txTimestamp, version, region.isMinimalPutsEnabled() );
	}

	/**
	 * This method is a placeholder for method signatures supplied by interfaces pulled in further down the class
	 * hierarchy.
	 *
	 * @see org.hibernate.cache.spi.access.EntityRegionAccessStrategy#putFromLoad(java.lang.Object, java.lang.Object, long, java.lang.Object, boolean)
	 * @see org.hibernate.cache.spi.access.CollectionRegionAccessStrategy#putFromLoad(java.lang.Object, java.lang.Object, long, java.lang.Object, boolean)
	 */
	public abstract boolean putFromLoad(Object key, Object value, long txTimestamp, Object version, boolean minimalPutOverride)
			throws CacheException;

	/**
	 * Region locks are not supported.
	 *
	 * @return <code>null</code>
	 *
	 * @see org.hibernate.cache.spi.access.EntityRegionAccessStrategy#lockRegion()
	 * @see org.hibernate.cache.spi.access.CollectionRegionAccessStrategy#lockRegion()
	 */
	@SuppressWarnings("UnusedDeclaration")
	public final SoftLock lockRegion() {
		return null;
	}

	/**
	 * Region locks are not supported - perform a cache clear as a precaution.
	 *
	 * @see org.hibernate.cache.spi.access.EntityRegionAccessStrategy#unlockRegion(org.hibernate.cache.spi.access.SoftLock)
	 * @see org.hibernate.cache.spi.access.CollectionRegionAccessStrategy#unlockRegion(org.hibernate.cache.spi.access.SoftLock)
	 */
	@SuppressWarnings("UnusedDeclaration")
	public final void unlockRegion(SoftLock lock) throws CacheException {
		region.clear();
	}

	/**
	 * A no-op since this is an asynchronous cache access strategy.
	 *
	 * @see org.hibernate.cache.spi.access.EntityRegionAccessStrategy#remove(java.lang.Object)
	 * @see org.hibernate.cache.spi.access.CollectionRegionAccessStrategy#remove(java.lang.Object)
	 */
	public void remove(Object key) throws CacheException {
	}

	/**
	 * Called to evict data from the entire region
	 *
	 * @throws CacheException Propogated from underlying {@link org.hibernate.cache.spi.Region}
	 * @see org.hibernate.cache.spi.access.EntityRegionAccessStrategy#removeAll()
	 * @see org.hibernate.cache.spi.access.CollectionRegionAccessStrategy#removeAll()
	 */
	@SuppressWarnings("UnusedDeclaration")
	public final void removeAll() throws CacheException {
		region.clear();
	}

	/**
	 * Remove the given mapping without regard to transactional safety
	 *
	 * @see org.hibernate.cache.spi.access.EntityRegionAccessStrategy#evict(java.lang.Object)
	 * @see org.hibernate.cache.spi.access.CollectionRegionAccessStrategy#evict(java.lang.Object)
	 */
	public final void evict(Object key) throws CacheException {
		region.remove( key );
	}

	/**
	 * Remove all mappings without regard to transactional safety
	 *
	 * @see org.hibernate.cache.spi.access.EntityRegionAccessStrategy#evictAll()
	 * @see org.hibernate.cache.spi.access.CollectionRegionAccessStrategy#evictAll()
	 */
	@SuppressWarnings("UnusedDeclaration")
	public final void evictAll() throws CacheException {
		region.clear();
	}
}<|MERGE_RESOLUTION|>--- conflicted
+++ resolved
@@ -26,7 +26,6 @@
 import org.hibernate.cache.CacheException;
 import org.hibernate.cache.ehcache.internal.regions.EhcacheTransactionalDataRegion;
 import org.hibernate.cache.spi.access.SoftLock;
-import org.hibernate.cfg.Settings;
 
 /**
  * Ultimate superclass for all Ehcache specific Hibernate AccessStrategy implementations.
@@ -37,22 +36,8 @@
  * @author Alex Snaps
  */
 abstract class AbstractEhcacheAccessStrategy<T extends EhcacheTransactionalDataRegion> {
-	private final T region;
-	private final Settings settings;
 
-	/**
-	 * Create an access strategy wrapping the given region.
-	 *
-	 * @param region The wrapped region.  Accessible to subclasses via {@link #region()}
-	 * @param settings The Hibernate settings.  Accessible to subclasses via {@link #settings()}
-	 */
-<<<<<<< HEAD
 	protected final T region;
-=======
-	AbstractEhcacheAccessStrategy(T region, Settings settings) {
-		this.region = region;
-		this.settings = settings;
-	}
 
 	/**
 	 * The wrapped Hibernate cache region.
@@ -60,18 +45,12 @@
 	protected T region() {
 		return region;
 	}
->>>>>>> f40f814b
 
 	/**
 	 * The settings for this persistence unit.
 	 */
-<<<<<<< HEAD
 	AbstractEhcacheAccessStrategy(T region) {
 		this.region = region;
-=======
-	protected Settings settings() {
-		return settings;
->>>>>>> f40f814b
 	}
 
 	/**
